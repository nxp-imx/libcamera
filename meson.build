# SPDX-License-Identifier: CC0-1.0

project('libcamera', 'c', 'cpp',
    meson_version : '>= 0.60',
    version : '0.3.0',
    default_options : [
        'werror=true',
        'warning_level=2',
        'cpp_std=c++17',
    ],
    license : 'LGPL 2.1+')

# Generate version information. The libcamera_git_version variable contains the
# full version with build metadata (patch count and SHA1, e.g.
# 1.2.3+211-c94a24f4), while the libcamera_version variable contains the
# major.minor.patch (e.g. 1.2.3) only.
#
# If the source tree matches the last git version tag, the build metadata
# (e.g. +211-c94a24f4) is omitted from libcamera_git_version.
libcamera_git_version = run_command('utils/gen-version.sh',
                                    meson.project_build_root(),
                                    meson.project_source_root(),
                                    check : false).stdout().strip()

# If the source tree isn't under git control, set libcamera_git_version to the
# meson project version.
if libcamera_git_version == ''
    libcamera_git_version = meson.project_version()
endif

libcamera_version = libcamera_git_version.split('+')[0]
project_version = meson.project_version().split('+')[0]

# A shallow clone, or a clone without a reachable tag equivalent to the
# meson.project_version() could leave the project in a mis-described state.
# Produce a warning in this event, and fix to a best effort.
if libcamera_version != project_version
    warning('The sources and meson.build disagree about the version: '
            + libcamera_version + ' != ' + project_version)

    summary({'libcamera git version' : libcamera_git_version,
             'Source version match' : false,
            },
            bool_yn : true, section : 'Versions')

    # Re-run gen-version.sh to replace the git version (major.minor.patch) with
    # the meson project version. The build metadata provided by git are kept.
    libcamera_git_version = run_command('utils/gen-version.sh',
                                        meson.project_build_root(),
                                        meson.project_source_root(),
                                        project_version,
                                        check : false).stdout().strip()
    libcamera_version = project_version

    # Append a marker to show we have modified this version string.
    libcamera_git_version += '-nvm'
endif

# The major and minor libcamera version components are used as the soname.
# No ABI/API compatibility is guaranteed between releases (x.y).
#
# When we declare a stable ABI/API we will provide a 1.0 release and the
# soversion at that point will be the 'major' release value (x).
semver = libcamera_version.split('.')
libcamera_soversion = semver[0] + '.' + semver[1]

summary({ 'Sources': libcamera_git_version, }, section : 'Versions')

# This script generates the .tarball-version file on a 'meson dist' command.
meson.add_dist_script('utils/run-dist.sh')

# Configure the build environment.
cc = meson.get_compiler('c')
cxx = meson.get_compiler('cpp')
config_h = configuration_data()

if cc.has_header_symbol('unistd.h', 'issetugid')
    config_h.set('HAVE_ISSETUGID', 1)
endif

if cc.has_header_symbol('locale.h', 'locale_t', prefix : '#define _GNU_SOURCE')
    config_h.set('HAVE_LOCALE_T', 1)
endif

if cc.has_header_symbol('sys/mman.h', 'memfd_create', prefix : '#define _GNU_SOURCE')
    config_h.set('HAVE_MEMFD_CREATE', 1)
endif

if cc.has_header_symbol('stdlib.h', 'secure_getenv', prefix : '#define _GNU_SOURCE')
    config_h.set('HAVE_SECURE_GETENV', 1)
endif

common_arguments = [
    '-Wshadow',
    '-include', meson.current_build_dir() / 'config.h',
]

c_arguments = []
cpp_arguments = []

if cc.get_id() == 'clang'
    if cc.version().version_compare('<9')
        error('clang version is too old, libcamera requires 9.0 or newer')
    endif

    # Turn _FORTIFY_SOURCE by default on. This is needed on clang only as gcc
    # enables it by default. FORTIFY will not work properly with `-O0`, and may
    # result in macro redefinition errors if the user already has a setting for
    # `-D_FORTIFY_SOURCE`. Do not enable FORTIFY in either of those cases.
    if get_option('optimization') != '0'
        fortify = cc.get_define('_FORTIFY_SOURCE')
        if fortify == ''
            message('Adding _FORTIFY_SOURCE')
            common_arguments += [
                '-D_FORTIFY_SOURCE=2',
            ]
        endif
    endif

    # Use libc++ by default if available instead of libstdc++ when compiling
    # with clang.
    if cc.find_library('c++', required : false).found()
        cpp_arguments += [
            '-stdlib=libc++',
        ]
    endif

    cpp_arguments += [
        '-Wextra-semi',
        '-Wthread-safety',
    ]
endif

if cc.get_id() == 'gcc'
    if cc.version().version_compare('<8')
        error('gcc version is too old, libcamera requires 8.0 or newer')
    endif

    # On gcc 8, the file system library is provided in a separate static
    # library.
    if cc.version().version_compare('<9')
        cpp_arguments += [
            '-lstdc++fs',
        ]
    endif

    # gcc 13 implements the C++23 version of automatic move from local
    # variables in return statements (see
    # https://en.cppreference.com/w/cpp/language/return). As a result, some
    # previously required explicit std::move() in return statements generate
    # warnings. Those moves can't be removed as older compiler versions could
    # use copy constructors instead of move constructors. The easiest fix is to
    # disable the warning. With -Wpessimizing-move enabled, the compiler will
    # still warn of pessimizing moves, only the redundant but not pessimizing
    # moves will be ignored.
    if cc.version().version_compare('>=13')
        cpp_arguments += [
            '-Wno-redundant-move',
        ]
    endif

    # gcc 7.1 introduced processor-specific ABI breakages related to parameter
    # passing on ARM platforms. This generates a large number of messages
    # during compilation. Silence them.
    if host_machine.cpu_family() == 'arm'
        cpp_arguments += [
            '-Wno-psabi',
        ]
    endif
endif

# We use C99 designated initializers for arrays as C++ has no equivalent
# feature. Both gcc and clang support this extension, but recent
# versions of clang generate a warning that needs to be disabled.
if cc.has_argument('-Wno-c99-designator')
    common_arguments += [
        '-Wno-c99-designator',
    ]
endif

c_arguments += common_arguments
cpp_arguments += common_arguments

add_project_arguments(c_arguments, language : 'c')
add_project_arguments(cpp_arguments, language : 'cpp')
add_project_link_arguments(cpp_arguments, language : 'cpp')

libcamera_includes = include_directories('include')

# Sub-directories fill py_modules with their dependencies.
py_modules = []

# Libraries used by multiple components
liblttng = dependency('lttng-ust', required : get_option('tracing'))

# Pipeline handlers
#
pipelines = get_option('pipelines')

arch_arm = ['arm', 'aarch64']
arch_x86 = ['x86', 'x86_64']
pipelines_support = {
    'imx8-isi':     arch_arm,
    'ipu3':         arch_x86,
<<<<<<< HEAD
=======
    'mali-c55':     arch_arm,
>>>>>>> 0256ad97
    'nxp/neo':      arch_arm,
    'rkisp1':       arch_arm,
    'rpi/vc4':      arch_arm,
    'simple':       arch_arm,
    'uvcvideo':     ['any'],
    'vimc':         ['test'],
}

if pipelines.contains('all')
    pipelines = pipelines_support.keys()
elif pipelines.contains('auto')
    host_cpu = host_machine.cpu_family()
    pipelines = []
    foreach pipeline, archs : pipelines_support
        if host_cpu in archs or 'any' in archs
            pipelines += pipeline
        endif
    endforeach
endif

# Tests require the vimc pipeline handler, include it automatically when tests
# are enabled.
if get_option('test')
    foreach pipeline, archs : pipelines_support
        if 'test' in archs and pipeline not in pipelines
            message('Enabling ' + pipeline + ' pipeline handler for tests')
            pipelines += pipeline
        endif
    endforeach
endif

# Utilities are parsed first to provide support for other components.
subdir('utils')

subdir('include')
subdir('src')

# The documentation and test components are optional and can be disabled
# through configuration values. They are enabled by default.

subdir('Documentation')
subdir('test')

if not meson.is_cross_build()
    kernel_version_req = '>= 5.0.0'
    kernel_version = run_command('uname', '-r', check : true).stdout().strip()
    if not kernel_version.version_compare(kernel_version_req)
        warning('The current running kernel version @0@ is too old to run libcamera.'
                .format(kernel_version))
        warning('If you intend to use libcamera on this machine, please upgrade to a kernel @0@.'
                .format(kernel_version_req))
    endif
endif

# Create a symlink from the build root to the source root. This is used when
# running libcamera from the build directory to locate resources in the source
# directory (such as IPA configuration files).
run_command('ln', '-fsT', meson.project_source_root(), meson.project_build_root() / 'source',
            check : true)

configure_file(output : 'config.h', configuration : config_h)

# Check for python installation and modules.
py_mod = import('python')
py_mod.find_installation('python3', modules : py_modules)

## Summarise Configurations
summary({
            'Enabled pipelines': pipelines,
            'Enabled IPA modules': enabled_ipa_names,
            'Controls files': controls_files,
            'Properties files': properties_files,
            'Hotplug support': libudev.found(),
            'Tracing support': tracing_enabled,
            'Android support': android_enabled,
            'GStreamer support': gst_enabled,
            'Python bindings': pycamera_enabled,
            'V4L2 emulation support': v4l2_enabled,
            'cam application': cam_enabled,
            'qcam application': qcam_enabled,
            'lc-compliance application': lc_compliance_enabled,
            'Unit tests': test_enabled,
        },
        section : 'Configuration',
        bool_yn : true)<|MERGE_RESOLUTION|>--- conflicted
+++ resolved
@@ -202,10 +202,7 @@
 pipelines_support = {
     'imx8-isi':     arch_arm,
     'ipu3':         arch_x86,
-<<<<<<< HEAD
-=======
     'mali-c55':     arch_arm,
->>>>>>> 0256ad97
     'nxp/neo':      arch_arm,
     'rkisp1':       arch_arm,
     'rpi/vc4':      arch_arm,
