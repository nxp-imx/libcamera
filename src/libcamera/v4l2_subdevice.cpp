/* SPDX-License-Identifier: LGPL-2.1-or-later */
/*
 * Copyright (C) 2019, Google Inc.
 *
 * V4L2 Subdevice
 */

#include "libcamera/internal/v4l2_subdevice.h"

#include <fcntl.h>
#include <iomanip>
#include <regex>
#include <sstream>
#include <string.h>
#include <sys/ioctl.h>
#include <unistd.h>

#include <linux/media-bus-format.h>
#include <linux/v4l2-subdev.h>

#include <libcamera/geometry.h>

#include <libcamera/base/log.h>
#include <libcamera/base/utils.h>

#include "libcamera/internal/formats.h"
#include "libcamera/internal/media_device.h"
#include "libcamera/internal/media_object.h"

/**
 * \file v4l2_subdevice.h
 * \brief V4L2 Subdevice API
 */

namespace libcamera {

LOG_DECLARE_CATEGORY(V4L2)

/**
 * \class MediaBusFormatInfo
 * \brief Information about media bus formats
 *
 * The MediaBusFormatInfo class groups together information describing a media
 * bus format. It facilitates handling of media bus formats by providing data
 * commonly used in pipeline handlers.
 *
 * \var MediaBusFormatInfo::name
 * \brief The format name as a human-readable string, used as the text
 * representation of the format
 *
 * \var MediaBusFormatInfo::code
 * \brief The media bus format code described by this instance (MEDIA_BUS_FMT_*)
 *
 * \var MediaBusFormatInfo::type
 * \brief The media bus format type
 *
 * \var MediaBusFormatInfo::bitsPerPixel
 * \brief The average number of bits per pixel
 *
 * The number of bits per pixel averages the total number of bits for all
 * colour components over the whole image, excluding any padding bits or
 * padding pixels.
 *
 * For formats that transmit multiple or fractional pixels per sample, the
 * value will differ from the bus width.
 *
 * Formats that don't have a fixed number of bits per pixel, such as compressed
 * formats, or device-specific embedded data formats, report 0 in this field.
 *
 * \var MediaBusFormatInfo::colourEncoding
 * \brief The colour encoding type
 *
 * This field is valid for Type::Image formats only.
 */

<<<<<<< HEAD
/*
 * \var formatInfoMap
 * \brief A map that associates V4L2SubdeviceFormatInfo struct to V4L2 media
 * bus codes
 */
const std::map<uint32_t, V4L2SubdeviceFormatInfo> formatInfoMap = {
	{ MEDIA_BUS_FMT_RGB444_2X8_PADHI_BE, { 16, "RGB444_2X8_PADHI_BE", PixelFormatInfo::ColourEncodingRGB } },
	{ MEDIA_BUS_FMT_RGB444_2X8_PADHI_LE, { 16, "RGB444_2X8_PADHI_LE", PixelFormatInfo::ColourEncodingRGB } },
	{ MEDIA_BUS_FMT_RGB555_2X8_PADHI_BE, { 16, "RGB555_2X8_PADHI_BE", PixelFormatInfo::ColourEncodingRGB } },
	{ MEDIA_BUS_FMT_RGB555_2X8_PADHI_LE, { 16, "RGB555_2X8_PADHI_LE", PixelFormatInfo::ColourEncodingRGB } },
	{ MEDIA_BUS_FMT_RGB565_1X16, { 16, "RGB565_1X16", PixelFormatInfo::ColourEncodingRGB } },
	{ MEDIA_BUS_FMT_BGR565_2X8_BE, { 16, "BGR565_2X8_BE", PixelFormatInfo::ColourEncodingRGB } },
	{ MEDIA_BUS_FMT_BGR565_2X8_LE, { 16, "BGR565_2X8_LE", PixelFormatInfo::ColourEncodingRGB } },
	{ MEDIA_BUS_FMT_RGB565_2X8_BE, { 16, "RGB565_2X8_BE", PixelFormatInfo::ColourEncodingRGB } },
	{ MEDIA_BUS_FMT_RGB565_2X8_LE, { 16, "RGB565_2X8_LE", PixelFormatInfo::ColourEncodingRGB } },
	{ MEDIA_BUS_FMT_RGB666_1X18, { 18, "RGB666_1X18", PixelFormatInfo::ColourEncodingRGB } },
	{ MEDIA_BUS_FMT_BGR888_1X24, { 24, "BGR888_1X24", PixelFormatInfo::ColourEncodingRGB } },
	{ MEDIA_BUS_FMT_RGB888_1X24, { 24, "RGB888_1X24", PixelFormatInfo::ColourEncodingRGB } },
	{ MEDIA_BUS_FMT_RGB888_2X12_BE, { 24, "RGB888_2X12_BE", PixelFormatInfo::ColourEncodingRGB } },
	{ MEDIA_BUS_FMT_RGB888_2X12_LE, { 24, "RGB888_2X12_LE", PixelFormatInfo::ColourEncodingRGB } },
	{ MEDIA_BUS_FMT_ARGB8888_1X32, { 32, "ARGB8888_1X32", PixelFormatInfo::ColourEncodingRGB } },
	{ MEDIA_BUS_FMT_Y8_1X8, { 8, "Y8_1X8", PixelFormatInfo::ColourEncodingYUV } },
	{ MEDIA_BUS_FMT_UV8_1X8, { 8, "UV8_1X8", PixelFormatInfo::ColourEncodingYUV } },
	{ MEDIA_BUS_FMT_UYVY8_1_5X8, { 12, "UYVY8_1_5X8", PixelFormatInfo::ColourEncodingYUV } },
	{ MEDIA_BUS_FMT_VYUY8_1_5X8, { 12, "VYUY8_1_5X8", PixelFormatInfo::ColourEncodingYUV } },
	{ MEDIA_BUS_FMT_YUYV8_1_5X8, { 12, "YUYV8_1_5X8", PixelFormatInfo::ColourEncodingYUV } },
	{ MEDIA_BUS_FMT_YVYU8_1_5X8, { 12, "YVYU8_1_5X8", PixelFormatInfo::ColourEncodingYUV } },
	{ MEDIA_BUS_FMT_UYVY8_2X8, { 16, "UYVY8_2X8", PixelFormatInfo::ColourEncodingYUV } },
	{ MEDIA_BUS_FMT_VYUY8_2X8, { 16, "VYUY8_2X8", PixelFormatInfo::ColourEncodingYUV } },
	{ MEDIA_BUS_FMT_YUYV8_2X8, { 16, "YUYV8_2X8", PixelFormatInfo::ColourEncodingYUV } },
	{ MEDIA_BUS_FMT_YVYU8_2X8, { 16, "YVYU8_2X8", PixelFormatInfo::ColourEncodingYUV } },
	{ MEDIA_BUS_FMT_Y10_1X10, { 10, "Y10_1X10", PixelFormatInfo::ColourEncodingYUV } },
	{ MEDIA_BUS_FMT_UYVY10_2X10, { 20, "UYVY10_2X10", PixelFormatInfo::ColourEncodingYUV } },
	{ MEDIA_BUS_FMT_VYUY10_2X10, { 20, "VYUY10_2X10", PixelFormatInfo::ColourEncodingYUV } },
	{ MEDIA_BUS_FMT_YUYV10_2X10, { 20, "YUYV10_2X10", PixelFormatInfo::ColourEncodingYUV } },
	{ MEDIA_BUS_FMT_YVYU10_2X10, { 20, "YVYU10_2X10", PixelFormatInfo::ColourEncodingYUV } },
	{ MEDIA_BUS_FMT_Y12_1X12, { 12, "Y12_1X12", PixelFormatInfo::ColourEncodingYUV } },
	{ MEDIA_BUS_FMT_UYVY8_1X16, { 16, "UYVY8_1X16", PixelFormatInfo::ColourEncodingYUV } },
	{ MEDIA_BUS_FMT_VYUY8_1X16, { 16, "VYUY8_1X16", PixelFormatInfo::ColourEncodingYUV } },
	{ MEDIA_BUS_FMT_YUYV8_1X16, { 16, "YUYV8_1X16", PixelFormatInfo::ColourEncodingYUV } },
	{ MEDIA_BUS_FMT_YVYU8_1X16, { 16, "YVYU8_1X16", PixelFormatInfo::ColourEncodingYUV } },
	{ MEDIA_BUS_FMT_YDYUYDYV8_1X16, { 16, "YDYUYDYV8_1X16", PixelFormatInfo::ColourEncodingYUV } },
	{ MEDIA_BUS_FMT_UYVY10_1X20, { 20, "UYVY10_1X20", PixelFormatInfo::ColourEncodingYUV } },
	{ MEDIA_BUS_FMT_VYUY10_1X20, { 20, "VYUY10_1X20", PixelFormatInfo::ColourEncodingYUV } },
	{ MEDIA_BUS_FMT_YUYV10_1X20, { 20, "YUYV10_1X20", PixelFormatInfo::ColourEncodingYUV } },
	{ MEDIA_BUS_FMT_YVYU10_1X20, { 20, "YVYU10_1X20", PixelFormatInfo::ColourEncodingYUV } },
	{ MEDIA_BUS_FMT_YUV8_1X24, { 24, "YUV8_1X24", PixelFormatInfo::ColourEncodingYUV } },
	{ MEDIA_BUS_FMT_YUV10_1X30, { 30, "YUV10_1X30", PixelFormatInfo::ColourEncodingYUV } },
	{ MEDIA_BUS_FMT_AYUV8_1X32, { 32, "AYUV8_1X32", PixelFormatInfo::ColourEncodingYUV } },
	{ MEDIA_BUS_FMT_UYVY12_2X12, { 24, "UYVY12_2X12", PixelFormatInfo::ColourEncodingYUV } },
	{ MEDIA_BUS_FMT_VYUY12_2X12, { 24, "VYUY12_2X12", PixelFormatInfo::ColourEncodingYUV } },
	{ MEDIA_BUS_FMT_YUYV12_2X12, { 24, "YUYV12_2X12", PixelFormatInfo::ColourEncodingYUV } },
	{ MEDIA_BUS_FMT_YVYU12_2X12, { 24, "YVYU12_2X12", PixelFormatInfo::ColourEncodingYUV } },
	{ MEDIA_BUS_FMT_UYVY12_1X24, { 24, "UYVY12_1X24", PixelFormatInfo::ColourEncodingYUV } },
	{ MEDIA_BUS_FMT_VYUY12_1X24, { 24, "VYUY12_1X24", PixelFormatInfo::ColourEncodingYUV } },
	{ MEDIA_BUS_FMT_YUYV12_1X24, { 24, "YUYV12_1X24", PixelFormatInfo::ColourEncodingYUV } },
	{ MEDIA_BUS_FMT_YVYU12_1X24, { 24, "YVYU12_1X24", PixelFormatInfo::ColourEncodingYUV } },
	{ MEDIA_BUS_FMT_SBGGR8_1X8, { 8, "SBGGR8_1X8", PixelFormatInfo::ColourEncodingRAW } },
	{ MEDIA_BUS_FMT_SGBRG8_1X8, { 8, "SGBRG8_1X8", PixelFormatInfo::ColourEncodingRAW } },
	{ MEDIA_BUS_FMT_SGRBG8_1X8, { 8, "SGRBG8_1X8", PixelFormatInfo::ColourEncodingRAW } },
	{ MEDIA_BUS_FMT_SRGGB8_1X8, { 8, "SRGGB8_1X8", PixelFormatInfo::ColourEncodingRAW } },
	{ MEDIA_BUS_FMT_SBGGR10_ALAW8_1X8, { 8, "SBGGR10_ALAW8_1X8", PixelFormatInfo::ColourEncodingRAW } },
	{ MEDIA_BUS_FMT_SGBRG10_ALAW8_1X8, { 8, "SGBRG10_ALAW8_1X8", PixelFormatInfo::ColourEncodingRAW } },
	{ MEDIA_BUS_FMT_SGRBG10_ALAW8_1X8, { 8, "SGRBG10_ALAW8_1X8", PixelFormatInfo::ColourEncodingRAW } },
	{ MEDIA_BUS_FMT_SRGGB10_ALAW8_1X8, { 8, "SRGGB10_ALAW8_1X8", PixelFormatInfo::ColourEncodingRAW } },
	{ MEDIA_BUS_FMT_SBGGR10_DPCM8_1X8, { 8, "SBGGR10_DPCM8_1X8", PixelFormatInfo::ColourEncodingRAW } },
	{ MEDIA_BUS_FMT_SGBRG10_DPCM8_1X8, { 8, "SGBRG10_DPCM8_1X8", PixelFormatInfo::ColourEncodingRAW } },
	{ MEDIA_BUS_FMT_SGRBG10_DPCM8_1X8, { 8, "SGRBG10_DPCM8_1X8", PixelFormatInfo::ColourEncodingRAW } },
	{ MEDIA_BUS_FMT_SRGGB10_DPCM8_1X8, { 8, "SRGGB10_DPCM8_1X8", PixelFormatInfo::ColourEncodingRAW } },
	{ MEDIA_BUS_FMT_SBGGR10_2X8_PADHI_BE, { 16, "SBGGR10_2X8_PADHI_BE", PixelFormatInfo::ColourEncodingRAW } },
	{ MEDIA_BUS_FMT_SBGGR10_2X8_PADHI_LE, { 16, "SBGGR10_2X8_PADHI_LE", PixelFormatInfo::ColourEncodingRAW } },
	{ MEDIA_BUS_FMT_SBGGR10_2X8_PADLO_BE, { 16, "SBGGR10_2X8_PADLO_BE", PixelFormatInfo::ColourEncodingRAW } },
	{ MEDIA_BUS_FMT_SBGGR10_2X8_PADLO_LE, { 16, "SBGGR10_2X8_PADLO_LE", PixelFormatInfo::ColourEncodingRAW } },
	{ MEDIA_BUS_FMT_SBGGR10_1X10, { 10, "SBGGR10_1X10", PixelFormatInfo::ColourEncodingRAW } },
	{ MEDIA_BUS_FMT_SGBRG10_1X10, { 10, "SGBRG10_1X10", PixelFormatInfo::ColourEncodingRAW } },
	{ MEDIA_BUS_FMT_SGRBG10_1X10, { 10, "SGRBG10_1X10", PixelFormatInfo::ColourEncodingRAW } },
	{ MEDIA_BUS_FMT_SRGGB10_1X10, { 10, "SRGGB10_1X10", PixelFormatInfo::ColourEncodingRAW } },
	{ MEDIA_BUS_FMT_SBGGR12_1X12, { 12, "SBGGR12_1X12", PixelFormatInfo::ColourEncodingRAW } },
	{ MEDIA_BUS_FMT_SGBRG12_1X12, { 12, "SGBRG12_1X12", PixelFormatInfo::ColourEncodingRAW } },
	{ MEDIA_BUS_FMT_SGRBG12_1X12, { 12, "SGRBG12_1X12", PixelFormatInfo::ColourEncodingRAW } },
	{ MEDIA_BUS_FMT_SRGGB12_1X12, { 12, "SRGGB12_1X12", PixelFormatInfo::ColourEncodingRAW } },
	{ MEDIA_BUS_FMT_SBGGR14_1X14, { 14, "SBGGR14_1X14", PixelFormatInfo::ColourEncodingRAW } },
	{ MEDIA_BUS_FMT_SGBRG14_1X14, { 14, "SGBRG14_1X14", PixelFormatInfo::ColourEncodingRAW } },
	{ MEDIA_BUS_FMT_SGRBG14_1X14, { 14, "SGRBG14_1X14", PixelFormatInfo::ColourEncodingRAW } },
	{ MEDIA_BUS_FMT_SRGGB14_1X14, { 14, "SRGGB14_1X14", PixelFormatInfo::ColourEncodingRAW } },
	{ MEDIA_BUS_FMT_SBGGR16_1X16, { 16, "SBGGR16_1X16", PixelFormatInfo::ColourEncodingRAW } },
	{ MEDIA_BUS_FMT_SGBRG16_1X16, { 16, "SGBRG16_1X16", PixelFormatInfo::ColourEncodingRAW } },
	{ MEDIA_BUS_FMT_SGRBG16_1X16, { 16, "SGRBG16_1X16", PixelFormatInfo::ColourEncodingRAW } },
	{ MEDIA_BUS_FMT_SRGGB16_1X16, { 16, "SRGGB16_1X16", PixelFormatInfo::ColourEncodingRAW } },

=======
/**
 * \enum MediaBusFormatInfo::Type
 * \brief The format type
 *
 * \var MediaBusFormatInfo::Type::Image
 * \brief The format describes image data
 *
 * \var MediaBusFormatInfo::Type::Metadata
 * \brief The format describes generic metadata
 *
 * \var MediaBusFormatInfo::Type::EmbeddedData
 * \brief The format describes sensor embedded data
 */

namespace {

const std::map<uint32_t, MediaBusFormatInfo> mediaBusFormatInfo{
	/* This table is sorted to match the order in linux/media-bus-format.h */
	{ MEDIA_BUS_FMT_RGB444_2X8_PADHI_BE, {
		.name = "RGB444_2X8_PADHI_BE",
		.code = MEDIA_BUS_FMT_RGB444_2X8_PADHI_BE,
		.type = MediaBusFormatInfo::Type::Image,
		.bitsPerPixel = 16,
		.colourEncoding = PixelFormatInfo::ColourEncodingRGB,
	} },
	{ MEDIA_BUS_FMT_RGB444_2X8_PADHI_LE, {
		.name = "RGB444_2X8_PADHI_LE",
		.code = MEDIA_BUS_FMT_RGB444_2X8_PADHI_LE,
		.type = MediaBusFormatInfo::Type::Image,
		.bitsPerPixel = 16,
		.colourEncoding = PixelFormatInfo::ColourEncodingRGB,
	} },
	{ MEDIA_BUS_FMT_RGB555_2X8_PADHI_BE, {
		.name = "RGB555_2X8_PADHI_BE",
		.code = MEDIA_BUS_FMT_RGB555_2X8_PADHI_BE,
		.type = MediaBusFormatInfo::Type::Image,
		.bitsPerPixel = 16,
		.colourEncoding = PixelFormatInfo::ColourEncodingRGB,
	} },
	{ MEDIA_BUS_FMT_RGB555_2X8_PADHI_LE, {
		.name = "RGB555_2X8_PADHI_LE",
		.code = MEDIA_BUS_FMT_RGB555_2X8_PADHI_LE,
		.type = MediaBusFormatInfo::Type::Image,
		.bitsPerPixel = 16,
		.colourEncoding = PixelFormatInfo::ColourEncodingRGB,
	} },
	{ MEDIA_BUS_FMT_RGB565_1X16, {
		.name = "RGB565_1X16",
		.code = MEDIA_BUS_FMT_RGB565_1X16,
		.type = MediaBusFormatInfo::Type::Image,
		.bitsPerPixel = 16,
		.colourEncoding = PixelFormatInfo::ColourEncodingRGB,
	} },
	{ MEDIA_BUS_FMT_BGR565_2X8_BE, {
		.name = "BGR565_2X8_BE",
		.code = MEDIA_BUS_FMT_BGR565_2X8_BE,
		.type = MediaBusFormatInfo::Type::Image,
		.bitsPerPixel = 16,
		.colourEncoding = PixelFormatInfo::ColourEncodingRGB,
	} },
	{ MEDIA_BUS_FMT_BGR565_2X8_LE, {
		.name = "BGR565_2X8_LE",
		.code = MEDIA_BUS_FMT_BGR565_2X8_LE,
		.type = MediaBusFormatInfo::Type::Image,
		.bitsPerPixel = 16,
		.colourEncoding = PixelFormatInfo::ColourEncodingRGB,
	} },
	{ MEDIA_BUS_FMT_RGB565_2X8_BE, {
		.name = "RGB565_2X8_BE",
		.code = MEDIA_BUS_FMT_RGB565_2X8_BE,
		.type = MediaBusFormatInfo::Type::Image,
		.bitsPerPixel = 16,
		.colourEncoding = PixelFormatInfo::ColourEncodingRGB,
	} },
	{ MEDIA_BUS_FMT_RGB565_2X8_LE, {
		.name = "RGB565_2X8_LE",
		.code = MEDIA_BUS_FMT_RGB565_2X8_LE,
		.type = MediaBusFormatInfo::Type::Image,
		.bitsPerPixel = 16,
		.colourEncoding = PixelFormatInfo::ColourEncodingRGB,
	} },
	{ MEDIA_BUS_FMT_RGB666_1X18, {
		.name = "RGB666_1X18",
		.code = MEDIA_BUS_FMT_RGB666_1X18,
		.type = MediaBusFormatInfo::Type::Image,
		.bitsPerPixel = 18,
		.colourEncoding = PixelFormatInfo::ColourEncodingRGB,
	} },
	{ MEDIA_BUS_FMT_BGR888_1X24, {
		.name = "BGR888_1X24",
		.code = MEDIA_BUS_FMT_BGR888_1X24,
		.type = MediaBusFormatInfo::Type::Image,
		.bitsPerPixel = 24,
		.colourEncoding = PixelFormatInfo::ColourEncodingRGB,
	} },
	{ MEDIA_BUS_FMT_RGB888_1X24, {
		.name = "RGB888_1X24",
		.code = MEDIA_BUS_FMT_RGB888_1X24,
		.type = MediaBusFormatInfo::Type::Image,
		.bitsPerPixel = 24,
		.colourEncoding = PixelFormatInfo::ColourEncodingRGB,
	} },
	{ MEDIA_BUS_FMT_RGB888_2X12_BE, {
		.name = "RGB888_2X12_BE",
		.code = MEDIA_BUS_FMT_RGB888_2X12_BE,
		.type = MediaBusFormatInfo::Type::Image,
		.bitsPerPixel = 24,
		.colourEncoding = PixelFormatInfo::ColourEncodingRGB,
	} },
	{ MEDIA_BUS_FMT_RGB888_2X12_LE, {
		.name = "RGB888_2X12_LE",
		.code = MEDIA_BUS_FMT_RGB888_2X12_LE,
		.type = MediaBusFormatInfo::Type::Image,
		.bitsPerPixel = 24,
		.colourEncoding = PixelFormatInfo::ColourEncodingRGB,
	} },
	{ MEDIA_BUS_FMT_ARGB8888_1X32, {
		.name = "ARGB8888_1X32",
		.code = MEDIA_BUS_FMT_ARGB8888_1X32,
		.type = MediaBusFormatInfo::Type::Image,
		.bitsPerPixel = 32,
		.colourEncoding = PixelFormatInfo::ColourEncodingRGB,
	} },
	{ MEDIA_BUS_FMT_Y8_1X8, {
		.name = "Y8_1X8",
		.code = MEDIA_BUS_FMT_Y8_1X8,
		.type = MediaBusFormatInfo::Type::Image,
		.bitsPerPixel = 8,
		.colourEncoding = PixelFormatInfo::ColourEncodingYUV,
	} },
	{ MEDIA_BUS_FMT_UV8_1X8, {
		.name = "UV8_1X8",
		.code = MEDIA_BUS_FMT_UV8_1X8,
		.type = MediaBusFormatInfo::Type::Image,
		.bitsPerPixel = 8,
		.colourEncoding = PixelFormatInfo::ColourEncodingYUV,
	} },
	{ MEDIA_BUS_FMT_UYVY8_1_5X8, {
		.name = "UYVY8_1_5X8",
		.code = MEDIA_BUS_FMT_UYVY8_1_5X8,
		.type = MediaBusFormatInfo::Type::Image,
		.bitsPerPixel = 12,
		.colourEncoding = PixelFormatInfo::ColourEncodingYUV,
	} },
	{ MEDIA_BUS_FMT_VYUY8_1_5X8, {
		.name = "VYUY8_1_5X8",
		.code = MEDIA_BUS_FMT_VYUY8_1_5X8,
		.type = MediaBusFormatInfo::Type::Image,
		.bitsPerPixel = 12,
		.colourEncoding = PixelFormatInfo::ColourEncodingYUV,
	} },
	{ MEDIA_BUS_FMT_YUYV8_1_5X8, {
		.name = "YUYV8_1_5X8",
		.code = MEDIA_BUS_FMT_YUYV8_1_5X8,
		.type = MediaBusFormatInfo::Type::Image,
		.bitsPerPixel = 12,
		.colourEncoding = PixelFormatInfo::ColourEncodingYUV,
	} },
	{ MEDIA_BUS_FMT_YVYU8_1_5X8, {
		.name = "YVYU8_1_5X8",
		.code = MEDIA_BUS_FMT_YVYU8_1_5X8,
		.type = MediaBusFormatInfo::Type::Image,
		.bitsPerPixel = 12,
		.colourEncoding = PixelFormatInfo::ColourEncodingYUV,
	} },
	{ MEDIA_BUS_FMT_UYVY8_2X8, {
		.name = "UYVY8_2X8",
		.code = MEDIA_BUS_FMT_UYVY8_2X8,
		.type = MediaBusFormatInfo::Type::Image,
		.bitsPerPixel = 16,
		.colourEncoding = PixelFormatInfo::ColourEncodingYUV,
	} },
	{ MEDIA_BUS_FMT_VYUY8_2X8, {
		.name = "VYUY8_2X8",
		.code = MEDIA_BUS_FMT_VYUY8_2X8,
		.type = MediaBusFormatInfo::Type::Image,
		.bitsPerPixel = 16,
		.colourEncoding = PixelFormatInfo::ColourEncodingYUV,
	} },
	{ MEDIA_BUS_FMT_YUYV8_2X8, {
		.name = "YUYV8_2X8",
		.code = MEDIA_BUS_FMT_YUYV8_2X8,
		.type = MediaBusFormatInfo::Type::Image,
		.bitsPerPixel = 16,
		.colourEncoding = PixelFormatInfo::ColourEncodingYUV,
	} },
	{ MEDIA_BUS_FMT_YVYU8_2X8, {
		.name = "YVYU8_2X8",
		.code = MEDIA_BUS_FMT_YVYU8_2X8,
		.type = MediaBusFormatInfo::Type::Image,
		.bitsPerPixel = 16,
		.colourEncoding = PixelFormatInfo::ColourEncodingYUV,
	} },
	{ MEDIA_BUS_FMT_Y10_1X10, {
		.name = "Y10_1X10",
		.code = MEDIA_BUS_FMT_Y10_1X10,
		.type = MediaBusFormatInfo::Type::Image,
		.bitsPerPixel = 10,
		.colourEncoding = PixelFormatInfo::ColourEncodingYUV,
	} },
	{ MEDIA_BUS_FMT_UYVY10_2X10, {
		.name = "UYVY10_2X10",
		.code = MEDIA_BUS_FMT_UYVY10_2X10,
		.type = MediaBusFormatInfo::Type::Image,
		.bitsPerPixel = 20,
		.colourEncoding = PixelFormatInfo::ColourEncodingYUV,
	} },
	{ MEDIA_BUS_FMT_VYUY10_2X10, {
		.name = "VYUY10_2X10",
		.code = MEDIA_BUS_FMT_VYUY10_2X10,
		.type = MediaBusFormatInfo::Type::Image,
		.bitsPerPixel = 20,
		.colourEncoding = PixelFormatInfo::ColourEncodingYUV,
	} },
	{ MEDIA_BUS_FMT_YUYV10_2X10, {
		.name = "YUYV10_2X10",
		.code = MEDIA_BUS_FMT_YUYV10_2X10,
		.type = MediaBusFormatInfo::Type::Image,
		.bitsPerPixel = 20,
		.colourEncoding = PixelFormatInfo::ColourEncodingYUV,
	} },
	{ MEDIA_BUS_FMT_YVYU10_2X10, {
		.name = "YVYU10_2X10",
		.code = MEDIA_BUS_FMT_YVYU10_2X10,
		.type = MediaBusFormatInfo::Type::Image,
		.bitsPerPixel = 20,
		.colourEncoding = PixelFormatInfo::ColourEncodingYUV,
	} },
	{ MEDIA_BUS_FMT_Y12_1X12, {
		.name = "Y12_1X12",
		.code = MEDIA_BUS_FMT_Y12_1X12,
		.type = MediaBusFormatInfo::Type::Image,
		.bitsPerPixel = 12,
		.colourEncoding = PixelFormatInfo::ColourEncodingYUV,
	} },
	{ MEDIA_BUS_FMT_Y16_1X16, {
		.name = "Y16_1X16",
		.code = MEDIA_BUS_FMT_Y16_1X16,
		.type = MediaBusFormatInfo::Type::Image,
		.bitsPerPixel = 16,
		.colourEncoding = PixelFormatInfo::ColourEncodingYUV,
	} },
	{ MEDIA_BUS_FMT_UYVY8_1X16, {
		.name = "UYVY8_1X16",
		.code = MEDIA_BUS_FMT_UYVY8_1X16,
		.type = MediaBusFormatInfo::Type::Image,
		.bitsPerPixel = 16,
		.colourEncoding = PixelFormatInfo::ColourEncodingYUV,
	} },
	{ MEDIA_BUS_FMT_VYUY8_1X16, {
		.name = "VYUY8_1X16",
		.code = MEDIA_BUS_FMT_VYUY8_1X16,
		.type = MediaBusFormatInfo::Type::Image,
		.bitsPerPixel = 16,
		.colourEncoding = PixelFormatInfo::ColourEncodingYUV,
	} },
	{ MEDIA_BUS_FMT_YUYV8_1X16, {
		.name = "YUYV8_1X16",
		.code = MEDIA_BUS_FMT_YUYV8_1X16,
		.type = MediaBusFormatInfo::Type::Image,
		.bitsPerPixel = 16,
		.colourEncoding = PixelFormatInfo::ColourEncodingYUV,
	} },
	{ MEDIA_BUS_FMT_YVYU8_1X16, {
		.name = "YVYU8_1X16",
		.code = MEDIA_BUS_FMT_YVYU8_1X16,
		.type = MediaBusFormatInfo::Type::Image,
		.bitsPerPixel = 16,
		.colourEncoding = PixelFormatInfo::ColourEncodingYUV,
	} },
	{ MEDIA_BUS_FMT_YDYUYDYV8_1X16, {
		.name = "YDYUYDYV8_1X16",
		.code = MEDIA_BUS_FMT_YDYUYDYV8_1X16,
		.type = MediaBusFormatInfo::Type::Image,
		.bitsPerPixel = 16,
		.colourEncoding = PixelFormatInfo::ColourEncodingYUV,
	} },
	{ MEDIA_BUS_FMT_UYVY10_1X20, {
		.name = "UYVY10_1X20",
		.code = MEDIA_BUS_FMT_UYVY10_1X20,
		.type = MediaBusFormatInfo::Type::Image,
		.bitsPerPixel = 20,
		.colourEncoding = PixelFormatInfo::ColourEncodingYUV,
	} },
	{ MEDIA_BUS_FMT_VYUY10_1X20, {
		.name = "VYUY10_1X20",
		.code = MEDIA_BUS_FMT_VYUY10_1X20,
		.type = MediaBusFormatInfo::Type::Image,
		.bitsPerPixel = 20,
		.colourEncoding = PixelFormatInfo::ColourEncodingYUV,
	} },
	{ MEDIA_BUS_FMT_YUYV10_1X20, {
		.name = "YUYV10_1X20",
		.code = MEDIA_BUS_FMT_YUYV10_1X20,
		.type = MediaBusFormatInfo::Type::Image,
		.bitsPerPixel = 20,
		.colourEncoding = PixelFormatInfo::ColourEncodingYUV,
	} },
	{ MEDIA_BUS_FMT_YVYU10_1X20, {
		.name = "YVYU10_1X20",
		.code = MEDIA_BUS_FMT_YVYU10_1X20,
		.type = MediaBusFormatInfo::Type::Image,
		.bitsPerPixel = 20,
		.colourEncoding = PixelFormatInfo::ColourEncodingYUV,
	} },
	{ MEDIA_BUS_FMT_YUV8_1X24, {
		.name = "YUV8_1X24",
		.code = MEDIA_BUS_FMT_YUV8_1X24,
		.type = MediaBusFormatInfo::Type::Image,
		.bitsPerPixel = 24,
		.colourEncoding = PixelFormatInfo::ColourEncodingYUV,
	} },
	{ MEDIA_BUS_FMT_YUV10_1X30, {
		.name = "YUV10_1X30",
		.code = MEDIA_BUS_FMT_YUV10_1X30,
		.type = MediaBusFormatInfo::Type::Image,
		.bitsPerPixel = 30,
		.colourEncoding = PixelFormatInfo::ColourEncodingYUV,
	} },
	{ MEDIA_BUS_FMT_AYUV8_1X32, {
		.name = "AYUV8_1X32",
		.code = MEDIA_BUS_FMT_AYUV8_1X32,
		.type = MediaBusFormatInfo::Type::Image,
		.bitsPerPixel = 32,
		.colourEncoding = PixelFormatInfo::ColourEncodingYUV,
	} },
	{ MEDIA_BUS_FMT_UYVY12_2X12, {
		.name = "UYVY12_2X12",
		.code = MEDIA_BUS_FMT_UYVY12_2X12,
		.type = MediaBusFormatInfo::Type::Image,
		.bitsPerPixel = 24,
		.colourEncoding = PixelFormatInfo::ColourEncodingYUV,
	} },
	{ MEDIA_BUS_FMT_VYUY12_2X12, {
		.name = "VYUY12_2X12",
		.code = MEDIA_BUS_FMT_VYUY12_2X12,
		.type = MediaBusFormatInfo::Type::Image,
		.bitsPerPixel = 24,
		.colourEncoding = PixelFormatInfo::ColourEncodingYUV,
	} },
	{ MEDIA_BUS_FMT_YUYV12_2X12, {
		.name = "YUYV12_2X12",
		.code = MEDIA_BUS_FMT_YUYV12_2X12,
		.type = MediaBusFormatInfo::Type::Image,
		.bitsPerPixel = 24,
		.colourEncoding = PixelFormatInfo::ColourEncodingYUV,
	} },
	{ MEDIA_BUS_FMT_YVYU12_2X12, {
		.name = "YVYU12_2X12",
		.code = MEDIA_BUS_FMT_YVYU12_2X12,
		.type = MediaBusFormatInfo::Type::Image,
		.bitsPerPixel = 24,
		.colourEncoding = PixelFormatInfo::ColourEncodingYUV,
	} },
	{ MEDIA_BUS_FMT_UYVY12_1X24, {
		.name = "UYVY12_1X24",
		.code = MEDIA_BUS_FMT_UYVY12_1X24,
		.type = MediaBusFormatInfo::Type::Image,
		.bitsPerPixel = 24,
		.colourEncoding = PixelFormatInfo::ColourEncodingYUV,
	} },
	{ MEDIA_BUS_FMT_VYUY12_1X24, {
		.name = "VYUY12_1X24",
		.code = MEDIA_BUS_FMT_VYUY12_1X24,
		.type = MediaBusFormatInfo::Type::Image,
		.bitsPerPixel = 24,
		.colourEncoding = PixelFormatInfo::ColourEncodingYUV,
	} },
	{ MEDIA_BUS_FMT_YUYV12_1X24, {
		.name = "YUYV12_1X24",
		.code = MEDIA_BUS_FMT_YUYV12_1X24,
		.type = MediaBusFormatInfo::Type::Image,
		.bitsPerPixel = 24,
		.colourEncoding = PixelFormatInfo::ColourEncodingYUV,
	} },
	{ MEDIA_BUS_FMT_YVYU12_1X24, {
		.name = "YVYU12_1X24",
		.code = MEDIA_BUS_FMT_YVYU12_1X24,
		.type = MediaBusFormatInfo::Type::Image,
		.bitsPerPixel = 24,
		.colourEncoding = PixelFormatInfo::ColourEncodingYUV,
	} },
	{ MEDIA_BUS_FMT_SBGGR8_1X8, {
		.name = "SBGGR8_1X8",
		.code = MEDIA_BUS_FMT_SBGGR8_1X8,
		.type = MediaBusFormatInfo::Type::Image,
		.bitsPerPixel = 8,
		.colourEncoding = PixelFormatInfo::ColourEncodingRAW,
	} },
	{ MEDIA_BUS_FMT_SGBRG8_1X8, {
		.name = "SGBRG8_1X8",
		.code = MEDIA_BUS_FMT_SGBRG8_1X8,
		.type = MediaBusFormatInfo::Type::Image,
		.bitsPerPixel = 8,
		.colourEncoding = PixelFormatInfo::ColourEncodingRAW,
	} },
	{ MEDIA_BUS_FMT_SGRBG8_1X8, {
		.name = "SGRBG8_1X8",
		.code = MEDIA_BUS_FMT_SGRBG8_1X8,
		.type = MediaBusFormatInfo::Type::Image,
		.bitsPerPixel = 8,
		.colourEncoding = PixelFormatInfo::ColourEncodingRAW,
	} },
	{ MEDIA_BUS_FMT_SRGGB8_1X8, {
		.name = "SRGGB8_1X8",
		.code = MEDIA_BUS_FMT_SRGGB8_1X8,
		.type = MediaBusFormatInfo::Type::Image,
		.bitsPerPixel = 8,
		.colourEncoding = PixelFormatInfo::ColourEncodingRAW,
	} },
	{ MEDIA_BUS_FMT_SBGGR10_ALAW8_1X8, {
		.name = "SBGGR10_ALAW8_1X8",
		.code = MEDIA_BUS_FMT_SBGGR10_ALAW8_1X8,
		.type = MediaBusFormatInfo::Type::Image,
		.bitsPerPixel = 8,
		.colourEncoding = PixelFormatInfo::ColourEncodingRAW,
	} },
	{ MEDIA_BUS_FMT_SGBRG10_ALAW8_1X8, {
		.name = "SGBRG10_ALAW8_1X8",
		.code = MEDIA_BUS_FMT_SGBRG10_ALAW8_1X8,
		.type = MediaBusFormatInfo::Type::Image,
		.bitsPerPixel = 8,
		.colourEncoding = PixelFormatInfo::ColourEncodingRAW,
	} },
	{ MEDIA_BUS_FMT_SGRBG10_ALAW8_1X8, {
		.name = "SGRBG10_ALAW8_1X8",
		.code = MEDIA_BUS_FMT_SGRBG10_ALAW8_1X8,
		.type = MediaBusFormatInfo::Type::Image,
		.bitsPerPixel = 8,
		.colourEncoding = PixelFormatInfo::ColourEncodingRAW,
	} },
	{ MEDIA_BUS_FMT_SRGGB10_ALAW8_1X8, {
		.name = "SRGGB10_ALAW8_1X8",
		.code = MEDIA_BUS_FMT_SRGGB10_ALAW8_1X8,
		.type = MediaBusFormatInfo::Type::Image,
		.bitsPerPixel = 8,
		.colourEncoding = PixelFormatInfo::ColourEncodingRAW,
	} },
	{ MEDIA_BUS_FMT_SBGGR10_DPCM8_1X8, {
		.name = "SBGGR10_DPCM8_1X8",
		.code = MEDIA_BUS_FMT_SBGGR10_DPCM8_1X8,
		.type = MediaBusFormatInfo::Type::Image,
		.bitsPerPixel = 8,
		.colourEncoding = PixelFormatInfo::ColourEncodingRAW,
	} },
	{ MEDIA_BUS_FMT_SGBRG10_DPCM8_1X8, {
		.name = "SGBRG10_DPCM8_1X8",
		.code = MEDIA_BUS_FMT_SGBRG10_DPCM8_1X8,
		.type = MediaBusFormatInfo::Type::Image,
		.bitsPerPixel = 8,
		.colourEncoding = PixelFormatInfo::ColourEncodingRAW,
	} },
	{ MEDIA_BUS_FMT_SGRBG10_DPCM8_1X8, {
		.name = "SGRBG10_DPCM8_1X8",
		.code = MEDIA_BUS_FMT_SGRBG10_DPCM8_1X8,
		.type = MediaBusFormatInfo::Type::Image,
		.bitsPerPixel = 8,
		.colourEncoding = PixelFormatInfo::ColourEncodingRAW,
	} },
	{ MEDIA_BUS_FMT_SRGGB10_DPCM8_1X8, {
		.name = "SRGGB10_DPCM8_1X8",
		.code = MEDIA_BUS_FMT_SRGGB10_DPCM8_1X8,
		.type = MediaBusFormatInfo::Type::Image,
		.bitsPerPixel = 8,
		.colourEncoding = PixelFormatInfo::ColourEncodingRAW,
	} },
	{ MEDIA_BUS_FMT_SBGGR10_2X8_PADHI_BE, {
		.name = "SBGGR10_2X8_PADHI_BE",
		.code = MEDIA_BUS_FMT_SBGGR10_2X8_PADHI_BE,
		.type = MediaBusFormatInfo::Type::Image,
		.bitsPerPixel = 16,
		.colourEncoding = PixelFormatInfo::ColourEncodingRAW,
	} },
	{ MEDIA_BUS_FMT_SBGGR10_2X8_PADHI_LE, {
		.name = "SBGGR10_2X8_PADHI_LE",
		.code = MEDIA_BUS_FMT_SBGGR10_2X8_PADHI_LE,
		.type = MediaBusFormatInfo::Type::Image,
		.bitsPerPixel = 16,
		.colourEncoding = PixelFormatInfo::ColourEncodingRAW,
	} },
	{ MEDIA_BUS_FMT_SBGGR10_2X8_PADLO_BE, {
		.name = "SBGGR10_2X8_PADLO_BE",
		.code = MEDIA_BUS_FMT_SBGGR10_2X8_PADLO_BE,
		.type = MediaBusFormatInfo::Type::Image,
		.bitsPerPixel = 16,
		.colourEncoding = PixelFormatInfo::ColourEncodingRAW,
	} },
	{ MEDIA_BUS_FMT_SBGGR10_2X8_PADLO_LE, {
		.name = "SBGGR10_2X8_PADLO_LE",
		.code = MEDIA_BUS_FMT_SBGGR10_2X8_PADLO_LE,
		.type = MediaBusFormatInfo::Type::Image,
		.bitsPerPixel = 16,
		.colourEncoding = PixelFormatInfo::ColourEncodingRAW,
	} },
	{ MEDIA_BUS_FMT_SBGGR10_1X10, {
		.name = "SBGGR10_1X10",
		.code = MEDIA_BUS_FMT_SBGGR10_1X10,
		.type = MediaBusFormatInfo::Type::Image,
		.bitsPerPixel = 10,
		.colourEncoding = PixelFormatInfo::ColourEncodingRAW,
	} },
	{ MEDIA_BUS_FMT_SGBRG10_1X10, {
		.name = "SGBRG10_1X10",
		.code = MEDIA_BUS_FMT_SGBRG10_1X10,
		.type = MediaBusFormatInfo::Type::Image,
		.bitsPerPixel = 10,
		.colourEncoding = PixelFormatInfo::ColourEncodingRAW,
	} },
	{ MEDIA_BUS_FMT_SGRBG10_1X10, {
		.name = "SGRBG10_1X10",
		.code = MEDIA_BUS_FMT_SGRBG10_1X10,
		.type = MediaBusFormatInfo::Type::Image,
		.bitsPerPixel = 10,
		.colourEncoding = PixelFormatInfo::ColourEncodingRAW,
	} },
	{ MEDIA_BUS_FMT_SRGGB10_1X10, {
		.name = "SRGGB10_1X10",
		.code = MEDIA_BUS_FMT_SRGGB10_1X10,
		.type = MediaBusFormatInfo::Type::Image,
		.bitsPerPixel = 10,
		.colourEncoding = PixelFormatInfo::ColourEncodingRAW,
	} },
	{ MEDIA_BUS_FMT_SBGGR12_1X12, {
		.name = "SBGGR12_1X12",
		.code = MEDIA_BUS_FMT_SBGGR12_1X12,
		.type = MediaBusFormatInfo::Type::Image,
		.bitsPerPixel = 12,
		.colourEncoding = PixelFormatInfo::ColourEncodingRAW,
	} },
	{ MEDIA_BUS_FMT_SGBRG12_1X12, {
		.name = "SGBRG12_1X12",
		.code = MEDIA_BUS_FMT_SGBRG12_1X12,
		.type = MediaBusFormatInfo::Type::Image,
		.bitsPerPixel = 12,
		.colourEncoding = PixelFormatInfo::ColourEncodingRAW,
	} },
	{ MEDIA_BUS_FMT_SGRBG12_1X12, {
		.name = "SGRBG12_1X12",
		.code = MEDIA_BUS_FMT_SGRBG12_1X12,
		.type = MediaBusFormatInfo::Type::Image,
		.bitsPerPixel = 12,
		.colourEncoding = PixelFormatInfo::ColourEncodingRAW,
	} },
	{ MEDIA_BUS_FMT_SRGGB12_1X12, {
		.name = "SRGGB12_1X12",
		.code = MEDIA_BUS_FMT_SRGGB12_1X12,
		.type = MediaBusFormatInfo::Type::Image,
		.bitsPerPixel = 12,
		.colourEncoding = PixelFormatInfo::ColourEncodingRAW,
	} },
	{ MEDIA_BUS_FMT_SBGGR14_1X14, {
		.name = "SBGGR14_1X14",
		.code = MEDIA_BUS_FMT_SBGGR14_1X14,
		.type = MediaBusFormatInfo::Type::Image,
		.bitsPerPixel = 14,
		.colourEncoding = PixelFormatInfo::ColourEncodingRAW,
	} },
	{ MEDIA_BUS_FMT_SGBRG14_1X14, {
		.name = "SGBRG14_1X14",
		.code = MEDIA_BUS_FMT_SGBRG14_1X14,
		.type = MediaBusFormatInfo::Type::Image,
		.bitsPerPixel = 14,
		.colourEncoding = PixelFormatInfo::ColourEncodingRAW,
	} },
	{ MEDIA_BUS_FMT_SGRBG14_1X14, {
		.name = "SGRBG14_1X14",
		.code = MEDIA_BUS_FMT_SGRBG14_1X14,
		.type = MediaBusFormatInfo::Type::Image,
		.bitsPerPixel = 14,
		.colourEncoding = PixelFormatInfo::ColourEncodingRAW,
	} },
	{ MEDIA_BUS_FMT_SRGGB14_1X14, {
		.name = "SRGGB14_1X14",
		.code = MEDIA_BUS_FMT_SRGGB14_1X14,
		.type = MediaBusFormatInfo::Type::Image,
		.bitsPerPixel = 14,
		.colourEncoding = PixelFormatInfo::ColourEncodingRAW,
	} },
	{ MEDIA_BUS_FMT_SBGGR16_1X16, {
		.name = "SBGGR16_1X16",
		.code = MEDIA_BUS_FMT_SBGGR16_1X16,
		.type = MediaBusFormatInfo::Type::Image,
		.bitsPerPixel = 16,
		.colourEncoding = PixelFormatInfo::ColourEncodingRAW
	} },
	{ MEDIA_BUS_FMT_SGBRG16_1X16, {
		.name = "SGBRG16_1X16",
		.code = MEDIA_BUS_FMT_SGBRG16_1X16,
		.type = MediaBusFormatInfo::Type::Image,
		.bitsPerPixel = 16,
		.colourEncoding = PixelFormatInfo::ColourEncodingRAW
	} },
	{ MEDIA_BUS_FMT_SGRBG16_1X16, {
		.name = "SGRBG16_1X16",
		.code = MEDIA_BUS_FMT_SGRBG16_1X16,
		.type = MediaBusFormatInfo::Type::Image,
		.bitsPerPixel = 16,
		.colourEncoding = PixelFormatInfo::ColourEncodingRAW
	} },
	{ MEDIA_BUS_FMT_SRGGB16_1X16, {
		.name = "SRGGB16_1X16",
		.code = MEDIA_BUS_FMT_SRGGB16_1X16,
		.type = MediaBusFormatInfo::Type::Image,
		.bitsPerPixel = 16,
		.colourEncoding = PixelFormatInfo::ColourEncodingRAW
	} },
>>>>>>> 0256ad97
	/* \todo Clarify colour encoding for HSV formats */
	{ MEDIA_BUS_FMT_AHSV8888_1X32, {
		.name = "AHSV8888_1X32",
		.code = MEDIA_BUS_FMT_AHSV8888_1X32,
		.type = MediaBusFormatInfo::Type::Image,
		.bitsPerPixel = 32,
		.colourEncoding = PixelFormatInfo::ColourEncodingRGB,
	} },
	{ MEDIA_BUS_FMT_JPEG_1X8, {
		.name = "JPEG_1X8",
		.code = MEDIA_BUS_FMT_JPEG_1X8,
		.type = MediaBusFormatInfo::Type::Image,
		.bitsPerPixel = 8,
		.colourEncoding = PixelFormatInfo::ColourEncodingYUV,
	} },
	{ MEDIA_BUS_FMT_METADATA_FIXED, {
		.name = "METADATA_FIXED",
		.code = MEDIA_BUS_FMT_METADATA_FIXED,
		.type = MediaBusFormatInfo::Type::Metadata,
		.bitsPerPixel = 0,
		.colourEncoding = PixelFormatInfo::ColourEncodingRAW,
	} },
};

} /* namespace */

/**
 * \fn bool MediaBusFormatInfo::isValid() const
 * \brief Check if the media bus format info is valid
 * \return True if the media bus format info is valid, false otherwise
 */

/**
 * \brief Retrieve information about a media bus format
 * \param[in] code The media bus format code
 * \return The MediaBusFormatInfo describing the \a code if known, or an invalid
 * MediaBusFormatInfo otherwise
 */
const MediaBusFormatInfo &MediaBusFormatInfo::info(uint32_t code)
{
	static const MediaBusFormatInfo invalid{};

	const auto it = mediaBusFormatInfo.find(code);
	if (it == mediaBusFormatInfo.end()) {
		LOG(V4L2, Warning)
			<< "Unsupported media bus format "
			<< utils::hex(code, 4);
		return invalid;
	}

	return it->second;
}

/**
 * \struct V4L2SubdeviceCapability
 * \brief struct v4l2_subdev_capability object wrapper and helpers
 *
 * The V4L2SubdeviceCapability structure manages the information returned by the
 * VIDIOC_SUBDEV_QUERYCAP ioctl.
 */

/**
 * \fn V4L2SubdeviceCapability::isReadOnly()
 * \brief Retrieve if a subdevice is registered as read-only
 *
 * A V4L2 subdevice is registered as read-only if V4L2_SUBDEV_CAP_RO_SUBDEV
 * is listed as part of its capabilities.
 *
 * \return True if the subdevice is registered as read-only, false otherwise
 */

/**
 * \fn V4L2SubdeviceCapability::hasStreams()
 * \brief Retrieve if a subdevice supports the V4L2 streams API
 * \return True if the subdevice supports the streams API, false otherwise
 */

/**
 * \struct V4L2SubdeviceFormat
 * \brief The V4L2 sub-device image format and sizes
 *
 * This structure describes the format of images when transported between
 * separate components connected through a physical bus, such as image sensor
 * and image receiver or between components part of the same System-on-Chip that
 * realize an image transformation pipeline.
 *
 * The format of images when transported on physical interconnections is known
 * as the "media bus format", and it is identified by a resolution and a pixel
 * format identification code, known as the "media bus code", not to be confused
 * with the fourcc code that identify the format of images when stored in memory
 * (see V4L2VideoDevice::V4L2DeviceFormat).
 *
 * Media Bus formats supported by the V4L2 APIs are described in Section
 * 4.15.3.4.1 of the "Part I - Video for Linux API" chapter of the "Linux Media
 * Infrastructure userspace API", part of the Linux kernel documentation.
 *
 * Image media bus formats are properties of the subdev pads.  When images are
 * transported between two media pads identified by a 0-indexed number, the
 * image bus format configured on the two pads should match (according to the
 * underlying driver format matching criteria) in order to prepare for a
 * successful streaming operation. For a more detailed description of the image
 * format negotiation process when performed between V4L2 subdevices, refer to
 * Section 4.15.3.1 of the above mentioned Linux kernel documentation section.
 */

/**
 * \var V4L2SubdeviceFormat::code
 * \brief The image format bus code
 */

/**
 * \var V4L2SubdeviceFormat::size
 * \brief The image size in pixels
 */

/**
 * \var V4L2SubdeviceFormat::colorSpace
 * \brief The color space of the pixels
 *
 * The color space of the image. When setting the format this may be
 * unset, in which case the driver gets to use its default color space.
 * After being set, this value should contain the color space that
 * was actually used. If this value is unset, then the color space chosen
 * by the driver could not be represented by the ColorSpace class (and
 * should probably be added).
 *
 * It is up to the pipeline handler or application to check if the
 * resulting color space is acceptable.
 */

/**
 * \brief Assemble and return a string describing the format
 * \return A string describing the V4L2SubdeviceFormat
 */
const std::string V4L2SubdeviceFormat::toString() const
{
	std::stringstream ss;
	ss << *this;

	return ss.str();
}

/**
 * \brief Insert a text representation of a V4L2SubdeviceFormat into an output
 * stream
 * \param[in] out The output stream
 * \param[in] f The V4L2SubdeviceFormat
 * \return The output stream \a out
 */
std::ostream &operator<<(std::ostream &out, const V4L2SubdeviceFormat &f)
{
	out << f.size << "-";

	const auto it = mediaBusFormatInfo.find(f.code);

	if (it == mediaBusFormatInfo.end())
		out << utils::hex(f.code, 4);
	else
		out << it->second.name;

	return out;
}

/**
 * \class V4L2Subdevice
 * \brief A V4L2 subdevice as exposed by the Linux kernel
 *
 * The V4L2Subdevice class provides an API to the "Sub-device interface" as
 * described in section 4.15 of the "Linux Media Infrastructure userspace API"
 * chapter of the Linux Kernel documentation.
 *
 * A V4L2Subdevice is constructed from a MediaEntity instance, using the system
 * path of the entity's device node. No API call other than open(), isOpen()
 * and close() shall be called on an unopened device instance. Upon destruction
 * any device left open will be closed, and any resources released.
 */

/**
 * \typedef V4L2Subdevice::Formats
 * \brief A map of supported media bus formats to frame sizes
 */

/**
 * \enum V4L2Subdevice::Whence
 * \brief Specify the type of format for getFormat() and setFormat() operations
 * \var V4L2Subdevice::ActiveFormat
 * \brief The format operation applies to ACTIVE formats
 * \var V4L2Subdevice::TryFormat
 * \brief The format operation applies to TRY formats
 */

/**
 * \class V4L2Subdevice::Stream
 * \brief V4L2 subdevice stream
 *
 * This class identifies a subdev stream, by bundling the pad number with the
 * stream number. It is used in all stream-aware functions of the V4L2Subdevice
 * class to identify the stream the functions operate on.
 *
 * \var V4L2Subdevice::Stream::pad
 * \brief The 0-indexed pad number
 *
 * \var V4L2Subdevice::Stream::stream
 * \brief The stream number
 */

/**
 * \fn V4L2Subdevice::Stream::Stream()
 * \brief Construct a Stream with pad and stream set to 0
 */

/**
 * \fn V4L2Subdevice::Stream::Stream(unsigned int pad, unsigned int stream)
 * \brief Construct a Stream with a given \a pad and \a stream number
 * \param[in] pad The indexed pad number
 * \param[in] stream The stream number
 */

/**
 * \brief Compare streams for equality
 * \return True if the two streams are equal, false otherwise
 */
bool operator==(const V4L2Subdevice::Stream &lhs, const V4L2Subdevice::Stream &rhs)
{
	return lhs.pad == rhs.pad && lhs.stream == rhs.stream;
}

/**
 * \fn bool operator!=(const V4L2Subdevice::Stream &lhs, const V4L2Subdevice::Stream &rhs)
 * \brief Compare streams for inequality
 * \return True if the two streams are not equal, false otherwise
 */

/**
 * \brief Insert a text representation of a V4L2Subdevice::Stream into an
 * output stream
 * \param[in] out The output stream
 * \param[in] stream The V4L2Subdevice::Stream
 * \return The output stream \a out
 */
std::ostream &operator<<(std::ostream &out, const V4L2Subdevice::Stream &stream)
{
	out << stream.pad << "/" << stream.stream;

	return out;
}

/**
 * \class V4L2Subdevice::Route
 * \brief V4L2 subdevice routing table entry
 *
 * This class models a route in the subdevice routing table. It is similar to
 * the v4l2_subdev_route structure, but uses the V4L2Subdevice::Stream class
 * for easier usage with the V4L2Subdevice stream-aware functions.
 *
 * \var V4L2Subdevice::Route::sink
 * \brief The sink stream of the route
 *
 * \var V4L2Subdevice::Route::source
 * \brief The source stream of the route
 *
 * \var V4L2Subdevice::Route::flags
 * \brief The route flags (V4L2_SUBDEV_ROUTE_FL_*)
 */

/**
 * \fn V4L2Subdevice::Route::Route()
 * \brief Construct a Route with default streams
 */

/**
 * \fn V4L2Subdevice::Route::Route(const Stream &sink, const Stream &source,
 * uint32_t flags)
 * \brief Construct a Route from \a sink to \a source
 * \param[in] sink The sink stream
 * \param[in] source The source stream
 * \param[in] flags The route flags
 */

/**
 * \brief Insert a text representation of a V4L2Subdevice::Route into an
 * output stream
 * \param[in] out The output stream
 * \param[in] route The V4L2Subdevice::Route
 * \return The output stream \a out
 */
std::ostream &operator<<(std::ostream &out, const V4L2Subdevice::Route &route)
{
	out << route.sink << " -> " << route.source
	    << " (" << utils::hex(route.flags) << ")";

	return out;
}

/**
 * \typedef V4L2Subdevice::Routing
 * \brief V4L2 subdevice routing table
 *
 * This class stores a subdevice routing table as a vector of routes.
 */

/**
 * \brief Insert a text representation of a V4L2Subdevice::Routing into an
 * output stream
 * \param[in] out The output stream
 * \param[in] routing The V4L2Subdevice::Routing
 * \return The output stream \a out
 */
std::ostream &operator<<(std::ostream &out, const V4L2Subdevice::Routing &routing)
{
	for (const auto &[i, route] : utils::enumerate(routing)) {
		out << "[" << i << "] " << route;
		if (i != routing.size() - 1)
			out << ", ";
	}

	return out;
}

/**
 * \brief Create a V4L2 subdevice from a MediaEntity using its device node
 * path
 */
V4L2Subdevice::V4L2Subdevice(const MediaEntity *entity)
	: V4L2Device(entity->deviceNode()), entity_(entity)
{
}

V4L2Subdevice::~V4L2Subdevice()
{
	close();
}

/**
 * \brief Open a V4L2 subdevice
 * \return 0 on success or a negative error code otherwise
 */
int V4L2Subdevice::open()
{
	int ret = V4L2Device::open(O_RDWR);
	if (ret)
		return ret;

	/*
	 * Try to query the subdev capabilities. The VIDIOC_SUBDEV_QUERYCAP API
	 * was introduced in kernel v5.8, ENOTTY errors must be ignored to
	 * support older kernels.
	 */
	caps_ = {};
	ret = ioctl(VIDIOC_SUBDEV_QUERYCAP, &caps_);
	if (ret < 0 && errno != ENOTTY) {
		ret = -errno;
		LOG(V4L2, Error)
			<< "Unable to query capabilities: " << strerror(-ret);
		return ret;
	}

	/* If the subdev supports streams, enable the streams API. */
	if (caps_.hasStreams()) {
		struct v4l2_subdev_client_capability clientCaps{};
		clientCaps.capabilities = V4L2_SUBDEV_CLIENT_CAP_STREAMS;

		ret = ioctl(VIDIOC_SUBDEV_S_CLIENT_CAP, &clientCaps);
		if (ret < 0) {
			ret = -errno;
			LOG(V4L2, Error)
				<< "Unable to set client capabilities: "
				<< strerror(-ret);
			return ret;
		}
	}

	return 0;
}

/**
 * \fn V4L2Subdevice::entity()
 * \brief Retrieve the media entity associated with the subdevice
 * \return The subdevice's associated media entity.
 */

/**
 * \brief Get selection rectangle \a rect for \a target
 * \param[in] stream The stream the rectangle is retrieved from
 * \param[in] target The selection target defined by the V4L2_SEL_TGT_* flags
 * \param[out] rect The retrieved selection rectangle
 *
 * \todo Define a V4L2SelectionTarget enum for the selection target
 *
 * \return 0 on success or a negative error code otherwise
 */
int V4L2Subdevice::getSelection(const Stream &stream, unsigned int target,
				Rectangle *rect)
{
	struct v4l2_subdev_selection sel = {};

	sel.which = V4L2_SUBDEV_FORMAT_ACTIVE;
	sel.pad = stream.pad;
	sel.stream = stream.stream;
	sel.target = target;
	sel.flags = 0;

	int ret = ioctl(VIDIOC_SUBDEV_G_SELECTION, &sel);
	if (ret < 0) {
		LOG(V4L2, Error)
			<< "Unable to get rectangle " << target << " on pad "
			<< stream << ": " << strerror(-ret);
		return ret;
	}

	rect->x = sel.r.left;
	rect->y = sel.r.top;
	rect->width = sel.r.width;
	rect->height = sel.r.height;

	return 0;
}

/**
 * \fn V4L2Subdevice::getSelection(unsigned int pad, unsigned int target,
 * Rectangle *rect)
 * \brief Get selection rectangle \a rect for \a target
 * \param[in] pad The 0-indexed pad number the rectangle is retrieved from
 * \param[in] target The selection target defined by the V4L2_SEL_TGT_* flags
 * \param[out] rect The retrieved selection rectangle
 *
 * \return 0 on success or a negative error code otherwise
 */

/**
 * \brief Set selection rectangle \a rect for \a target
 * \param[in] stream The stream the rectangle is to be applied to
 * \param[in] target The selection target defined by the V4L2_SEL_TGT_* flags
 * \param[inout] rect The selection rectangle to be applied
 *
 * \todo Define a V4L2SelectionTarget enum for the selection target
 *
 * \return 0 on success or a negative error code otherwise
 */
int V4L2Subdevice::setSelection(const Stream &stream, unsigned int target,
				Rectangle *rect)
{
	struct v4l2_subdev_selection sel = {};

	sel.which = V4L2_SUBDEV_FORMAT_ACTIVE;
	sel.pad = stream.pad;
	sel.stream = stream.stream;
	sel.target = target;
	sel.flags = 0;

	sel.r.left = rect->x;
	sel.r.top = rect->y;
	sel.r.width = rect->width;
	sel.r.height = rect->height;

	int ret = ioctl(VIDIOC_SUBDEV_S_SELECTION, &sel);
	if (ret < 0) {
		LOG(V4L2, Error)
			<< "Unable to set rectangle " << target << " on pad "
			<< stream << ": " << strerror(-ret);
		return ret;
	}

	rect->x = sel.r.left;
	rect->y = sel.r.top;
	rect->width = sel.r.width;
	rect->height = sel.r.height;

	return 0;
}

/**
 * \fn V4L2Subdevice::setSelection(unsigned int pad, unsigned int target,
 * Rectangle *rect)
 * \brief Set selection rectangle \a rect for \a target
 * \param[in] pad The 0-indexed pad number the rectangle is to be applied to
 * \param[in] target The selection target defined by the V4L2_SEL_TGT_* flags
 * \param[inout] rect The selection rectangle to be applied
 *
 * \todo Define a V4L2SelectionTarget enum for the selection target
 *
 * \return 0 on success or a negative error code otherwise
 */

/**
 * \brief Enumerate all media bus codes and frame sizes on a \a stream
 * \param[in] stream The stream to enumerate formats for
 *
 * Enumerate all media bus codes and frame sizes supported by the subdevice on
 * a \a stream.
 *
 * \return A list of the supported device formats
 */
V4L2Subdevice::Formats V4L2Subdevice::formats(const Stream &stream)
{
	Formats formats;

	if (stream.pad >= entity_->pads().size()) {
		LOG(V4L2, Error) << "Invalid pad: " << stream.pad;
		return {};
	}

	for (unsigned int code : enumPadCodes(stream)) {
		std::vector<SizeRange> sizes = enumPadSizes(stream, code);
		if (sizes.empty())
			return {};

		const auto inserted = formats.insert({ code, sizes });
		if (!inserted.second) {
			LOG(V4L2, Error)
				<< "Could not add sizes for media bus code "
				<< code << " on pad " << stream.pad;
			return {};
		}
	}

	return formats;
}

/**
 * \fn V4L2Subdevice::formats(unsigned int pad)
 * \brief Enumerate all media bus codes and frame sizes on a \a pad
 * \param[in] pad The 0-indexed pad number to enumerate formats on
 *
 * Enumerate all media bus codes and frame sizes supported by the subdevice on
 * a \a pad
 *
 * \return A list of the supported device formats
 */

std::optional<ColorSpace> V4L2Subdevice::toColorSpace(const v4l2_mbus_framefmt &format) const
{
	/*
	 * Only image formats have a color space, for other formats (such as
	 * metadata formats) the color space concept isn't applicable. V4L2
	 * subdev drivers return a colorspace set to V4L2_COLORSPACE_DEFAULT in
	 * that case (as well as for image formats when the driver hasn't
	 * bothered implementing color space support). Check the colorspace
	 * field here and return std::nullopt directly to avoid logging a
	 * warning.
	 */
	if (format.colorspace == V4L2_COLORSPACE_DEFAULT)
		return std::nullopt;

	PixelFormatInfo::ColourEncoding colourEncoding;
	const MediaBusFormatInfo &info = MediaBusFormatInfo::info(format.code);
	if (info.isValid()) {
		colourEncoding = info.colourEncoding;
	} else {
		LOG(V4L2, Warning)
			<< "Unknown subdev format "
			<< utils::hex(format.code, 4)
			<< ", defaulting to RGB encoding";

		colourEncoding = PixelFormatInfo::ColourEncodingRGB;
	}

	return V4L2Device::toColorSpace(format, colourEncoding);
}

/**
 * \brief Retrieve the image format set on one of the V4L2 subdevice streams
 * \param[in] stream The stream the format is to be retrieved from
 * \param[out] format The image bus format
 * \param[in] whence The format to get, \ref V4L2Subdevice::ActiveFormat
 * "ActiveFormat" or \ref V4L2Subdevice::TryFormat "TryFormat"
 * \return 0 on success or a negative error code otherwise
 */
int V4L2Subdevice::getFormat(const Stream &stream, V4L2SubdeviceFormat *format,
			     Whence whence)
{
	struct v4l2_subdev_format subdevFmt = {};
	subdevFmt.which = whence;
	subdevFmt.pad = stream.pad;
	subdevFmt.stream = stream.stream;

	int ret = ioctl(VIDIOC_SUBDEV_G_FMT, &subdevFmt);
	if (ret) {
		LOG(V4L2, Error)
			<< "Unable to get format on pad " << stream << ": "
			<< strerror(-ret);
		return ret;
	}

	format->size.width = subdevFmt.format.width;
	format->size.height = subdevFmt.format.height;
	format->code = subdevFmt.format.code;
	format->colorSpace = toColorSpace(subdevFmt.format);

	return 0;
}

/**
 * \fn V4L2Subdevice::getFormat(unsigned int pad, V4L2SubdeviceFormat *format,
 * Whence whence)
 * \brief Retrieve the image format set on one of the V4L2 subdevice pads
 * \param[in] pad The 0-indexed pad number the format is to be retrieved from
 * \param[out] format The image bus format
 * \param[in] whence The format to get, \ref V4L2Subdevice::ActiveFormat
 * "ActiveFormat" or \ref V4L2Subdevice::TryFormat "TryFormat"
 * \return 0 on success or a negative error code otherwise
 */

/**
 * \brief Set an image format on one of the V4L2 subdevice pads
<<<<<<< HEAD
 * \param[in] pad The 0-indexed pad number the format is to be applied to
 * \param[in] stream The 0-indexed stream number the format is to be applied to
 * \param[inout] format The image bus format to apply to the subdevice's pad
=======
 * \param[in] stream The stream the format is to be applied to
 * \param[inout] format The image bus format to apply to the stream
>>>>>>> 0256ad97
 * \param[in] whence The format to set, \ref V4L2Subdevice::ActiveFormat
 * "ActiveFormat" or \ref V4L2Subdevice::TryFormat "TryFormat"
 *
 * Apply the requested image format to the desired stream and return the
 * actually applied format parameters, as getFormat() would do.
 *
 * \return 0 on success or a negative error code otherwise
 */
<<<<<<< HEAD
int V4L2Subdevice::setFormat(unsigned int pad, unsigned int stream,
			     V4L2SubdeviceFormat *format, Whence whence)
{
	struct v4l2_subdev_format subdevFmt = {};
	subdevFmt.which = whence;
	subdevFmt.pad = pad;
	subdevFmt.stream = stream;
=======
int V4L2Subdevice::setFormat(const Stream &stream, V4L2SubdeviceFormat *format,
			     Whence whence)
{
	struct v4l2_subdev_format subdevFmt = {};
	subdevFmt.which = whence;
	subdevFmt.pad = stream.pad;
	subdevFmt.stream = stream.stream;
>>>>>>> 0256ad97
	subdevFmt.format.width = format->size.width;
	subdevFmt.format.height = format->size.height;
	subdevFmt.format.code = format->code;
	subdevFmt.format.field = V4L2_FIELD_NONE;
	if (format->colorSpace) {
		fromColorSpace(format->colorSpace, subdevFmt.format);

		/* The CSC flag is only applicable to source pads. */
		if (entity_->pads()[stream.pad]->flags() & MEDIA_PAD_FL_SOURCE)
			subdevFmt.format.flags |= V4L2_MBUS_FRAMEFMT_SET_CSC;
	}

	int ret = ioctl(VIDIOC_SUBDEV_S_FMT, &subdevFmt);
	if (ret) {
		LOG(V4L2, Error)
			<< "Unable to set format on pad " << stream << ": "
			<< strerror(-ret);
		return ret;
	}

	format->size.width = subdevFmt.format.width;
	format->size.height = subdevFmt.format.height;
	format->code = subdevFmt.format.code;
	format->colorSpace = toColorSpace(subdevFmt.format);

	return 0;
}

/**
<<<<<<< HEAD
=======
 * \fn V4L2Subdevice::setFormat(unsigned int pad, V4L2SubdeviceFormat *format,
 * Whence whence)
>>>>>>> 0256ad97
 * \brief Set an image format on one of the V4L2 subdevice pads
 * \param[in] pad The 0-indexed pad number the format is to be applied to
 * \param[inout] format The image bus format to apply to the subdevice's pad
 * \param[in] whence The format to set, \ref V4L2Subdevice::ActiveFormat
 * "ActiveFormat" or \ref V4L2Subdevice::TryFormat "TryFormat"
 *
 * Apply the requested image format to the desired media pad and return the
 * actually applied format parameters, as getFormat() would do.
 *
 * \return 0 on success or a negative error code otherwise
 */
<<<<<<< HEAD
int V4L2Subdevice::setFormat(unsigned int pad, V4L2SubdeviceFormat *format,
			     Whence whence)
{
	return setFormat(pad, 0, format, whence);
=======

namespace {

void routeFromKernel(V4L2Subdevice::Route &route,
		     const struct v4l2_subdev_route &kroute)
{
	route.sink.pad = kroute.sink_pad;
	route.sink.stream = kroute.sink_stream;
	route.source.pad = kroute.source_pad;
	route.source.stream = kroute.source_stream;
	route.flags = kroute.flags;
}

void routeToKernel(const V4L2Subdevice::Route &route,
		   struct v4l2_subdev_route &kroute)
{
	kroute.sink_pad = route.sink.pad;
	kroute.sink_stream = route.sink.stream;
	kroute.source_pad = route.source.pad;
	kroute.source_stream = route.source.stream;
	kroute.flags = route.flags;
}

/*
 * Legacy routing support for pre-v6.10-rc1 kernels. Drop when v6.12-rc1 gets
 * released.
 */
struct v4l2_subdev_routing_legacy {
	__u32 which;
	__u32 num_routes;
	__u64 routes;
	__u32 reserved[6];
};

#define VIDIOC_SUBDEV_G_ROUTING_LEGACY	_IOWR('V', 38, struct v4l2_subdev_routing_legacy)
#define VIDIOC_SUBDEV_S_ROUTING_LEGACY	_IOWR('V', 39, struct v4l2_subdev_routing_legacy)

} /* namespace */

int V4L2Subdevice::getRoutingLegacy(Routing *routing, Whence whence)
{
	struct v4l2_subdev_routing_legacy rt = {};

	rt.which = whence;

	int ret = ioctl(VIDIOC_SUBDEV_G_ROUTING_LEGACY, &rt);
	if (ret == 0 || ret == -ENOTTY)
		return ret;

	if (ret != -ENOSPC) {
		LOG(V4L2, Error)
			<< "Failed to retrieve number of routes: "
			<< strerror(-ret);
		return ret;
	}

	std::vector<struct v4l2_subdev_route> routes{ rt.num_routes };
	rt.routes = reinterpret_cast<uintptr_t>(routes.data());

	ret = ioctl(VIDIOC_SUBDEV_G_ROUTING_LEGACY, &rt);
	if (ret) {
		LOG(V4L2, Error)
			<< "Failed to retrieve routes: " << strerror(-ret);
		return ret;
	}

	if (rt.num_routes != routes.size()) {
		LOG(V4L2, Error) << "Invalid number of routes";
		return -EINVAL;
	}

	routing->resize(rt.num_routes);

	for (const auto &[i, route] : utils::enumerate(routes))
		routeFromKernel((*routing)[i], route);

	return 0;
>>>>>>> 0256ad97
}

/**
 * \brief Retrieve the subdevice's internal routing table
 * \param[out] routing The routing table
 * \param[in] whence The routing table to get, \ref V4L2Subdevice::ActiveFormat
 * "ActiveFormat" or \ref V4L2Subdevice::TryFormat "TryFormat"
 *
 * \return 0 on success or a negative error code otherwise
 */
int V4L2Subdevice::getRouting(Routing *routing, Whence whence)
{
	routing->clear();

	if (!caps_.hasStreams())
		return 0;

	struct v4l2_subdev_routing rt = {};

	rt.which = whence;

	int ret = ioctl(VIDIOC_SUBDEV_G_ROUTING, &rt);
	if (ret == -ENOTTY)
		return V4L2Subdevice::getRoutingLegacy(routing, whence);

	if (ret) {
		LOG(V4L2, Error)
			<< "Failed to retrieve number of routes: "
			<< strerror(-ret);
		return ret;
	}

	if (!rt.num_routes)
		return 0;

	std::vector<struct v4l2_subdev_route> routes{ rt.num_routes };
	rt.routes = reinterpret_cast<uintptr_t>(routes.data());

	rt.len_routes = rt.num_routes;
	rt.num_routes = 0;

	ret = ioctl(VIDIOC_SUBDEV_G_ROUTING, &rt);
	if (ret) {
		LOG(V4L2, Error)
			<< "Failed to retrieve routes: " << strerror(-ret);
		return ret;
	}

	if (rt.num_routes != routes.size()) {
		LOG(V4L2, Error) << "Invalid number of routes";
		return -EINVAL;
	}

	routing->resize(rt.num_routes);

	for (const auto &[i, route] : utils::enumerate(routes))
		routeFromKernel((*routing)[i], route);

	return 0;
}

int V4L2Subdevice::setRoutingLegacy(Routing *routing, Whence whence)
{
	std::vector<struct v4l2_subdev_route> routes{ routing->size() };

	for (const auto &[i, route] : utils::enumerate(*routing))
		routeToKernel(route, routes[i]);

	struct v4l2_subdev_routing_legacy rt = {};
	rt.which = whence;
	rt.num_routes = routes.size();
	rt.routes = reinterpret_cast<uintptr_t>(routes.data());

	int ret = ioctl(VIDIOC_SUBDEV_S_ROUTING_LEGACY, &rt);
	if (ret) {
		LOG(V4L2, Error) << "Failed to set routes: " << strerror(-ret);
		return ret;
	}

	routes.resize(rt.num_routes);
	routing->resize(rt.num_routes);

	for (const auto &[i, route] : utils::enumerate(routes))
		routeFromKernel((*routing)[i], route);

	return 0;
}

/**
 * \brief Set a routing table on the V4L2 subdevice
 * \param[inout] routing The routing table
 * \param[in] whence The routing table to set, \ref V4L2Subdevice::ActiveFormat
 * "ActiveFormat" or \ref V4L2Subdevice::TryFormat "TryFormat"
 *
 * Apply to the V4L2 subdevice the routing table \a routing and update its
 * content to reflect the actually applied routing table as getRouting() would
 * do.
 *
 * \return 0 on success or a negative error code otherwise
 */
int V4L2Subdevice::setRouting(Routing *routing, Whence whence)
{
	if (!caps_.hasStreams()) {
		routing->clear();
		return 0;
	}

	std::vector<struct v4l2_subdev_route> routes{ routing->size() };

	for (const auto &[i, route] : utils::enumerate(*routing))
		routeToKernel(route, routes[i]);

	struct v4l2_subdev_routing rt = {};
	rt.which = whence;
	rt.len_routes = routes.size();
	rt.num_routes = routes.size();
	rt.routes = reinterpret_cast<uintptr_t>(routes.data());

	int ret = ioctl(VIDIOC_SUBDEV_S_ROUTING, &rt);
	if (ret == -ENOTTY)
		return setRoutingLegacy(routing, whence);

	if (ret) {
		LOG(V4L2, Error) << "Failed to set routes: " << strerror(-ret);
		return ret;
	}

	/*
	 * The kernel may want to return more routes than we have space for. In
	 * that event, we must issue a VIDIOC_SUBDEV_G_ROUTING call to retrieve
	 * the additional routes.
	 */
	if (rt.num_routes > routes.size()) {
		routes.resize(rt.num_routes);

		rt.len_routes = rt.num_routes;
		rt.num_routes = 0;

		ret = ioctl(VIDIOC_SUBDEV_G_ROUTING, &rt);
		if (ret) {
			LOG(V4L2, Error)
				<< "Failed to retrieve routes: " << strerror(-ret);
			return ret;
		}
	}

	if (rt.num_routes != routes.size()) {
		LOG(V4L2, Error) << "Invalid number of routes";
		return -EINVAL;
	}

	routing->resize(rt.num_routes);

	for (const auto &[i, route] : utils::enumerate(routes))
		routeFromKernel((*routing)[i], route);

	return 0;
}

/**
 * \brief Retrieve the model name of the device
 *
 * The model name allows identification of the specific device model. This can
 * be used to infer device characteristics, for instance to determine the
 * analogue gain model of a camera sensor based on the sensor model name.
 *
 * Neither the V4L2 API nor the Media Controller API expose an explicit model
 * name. This function implements a heuristics to extract the model name from
 * the subdevice's entity name. This should produce accurate results for
 * I2C-based devices. If the heuristics can't match a known naming pattern,
 * the function returns the full entity name.
 *
 * \return The model name of the device
 */
const std::string &V4L2Subdevice::model()
{
	if (!model_.empty())
		return model_;

	/*
	 * Extract model name from the media entity name.
	 *
	 * There is no standardized naming scheme for sensor or other entities
	 * in the Linux kernel at the moment.
	 *
	 * - The most common rule, used by I2C sensors, associates the model
	 *   name with the I2C bus number and address (e.g. 'imx219 0-0010').
	 *
	 * - When the sensor exposes multiple subdevs, the model name is
	 *   usually followed by a function name, as in the smiapp driver (e.g.
	 *   'jt8ew9 pixel_array 0-0010').
	 *
	 * - The vimc driver names its sensors 'Sensor A' and 'Sensor B'.
	 *
	 * Other schemes probably exist. As a best effort heuristic, use the
	 * part of the entity name before the first space if the name contains
	 * an I2C address, and use the full entity name otherwise.
	 */
	std::string entityName = entity_->name();
	std::regex i2cRegex{ " [0-9]+-[0-9a-f]{4}" };
	std::smatch match;

	std::string model;
	if (std::regex_search(entityName, match, i2cRegex))
		model_ = entityName.substr(0, entityName.find(' '));
	else
		model_ = entityName;

	return model_;
}

/**
 * \fn V4L2Subdevice::caps()
 * \brief Retrieve the subdevice V4L2 capabilities
 * \return The subdevice V4L2 capabilities
 */

/**
 * \brief Create a new video subdevice instance from \a entity in media device
 * \a media
 * \param[in] media The media device where the entity is registered
 * \param[in] entity The media entity name
 *
 * \return A newly created V4L2Subdevice on success, nullptr otherwise
 */
std::unique_ptr<V4L2Subdevice>
V4L2Subdevice::fromEntityName(const MediaDevice *media,
			      const std::string &entity)
{
	MediaEntity *mediaEntity = media->getEntityByName(entity);
	if (!mediaEntity)
		return nullptr;

	return std::make_unique<V4L2Subdevice>(mediaEntity);
}

std::string V4L2Subdevice::logPrefix() const
{
	return "'" + entity_->name() + "'";
}

std::vector<unsigned int> V4L2Subdevice::enumPadCodes(const Stream &stream)
{
	std::vector<unsigned int> codes;
	int ret;

	for (unsigned int index = 0; ; index++) {
		struct v4l2_subdev_mbus_code_enum mbusEnum = {};
		mbusEnum.pad = stream.pad;
		mbusEnum.stream = stream.stream;
		mbusEnum.index = index;
		mbusEnum.which = V4L2_SUBDEV_FORMAT_ACTIVE;

		ret = ioctl(VIDIOC_SUBDEV_ENUM_MBUS_CODE, &mbusEnum);
		if (ret)
			break;

		codes.push_back(mbusEnum.code);
	}

	if (ret < 0 && ret != -EINVAL) {
		LOG(V4L2, Error)
			<< "Unable to enumerate formats on pad " << stream
			<< ": " << strerror(-ret);
		return {};
	}

	return codes;
}

std::vector<SizeRange> V4L2Subdevice::enumPadSizes(const Stream &stream,
						   unsigned int code)
{
	std::vector<SizeRange> sizes;
	int ret;

	for (unsigned int index = 0;; index++) {
		struct v4l2_subdev_frame_size_enum sizeEnum = {};
		sizeEnum.index = index;
		sizeEnum.pad = stream.pad;
		sizeEnum.stream = stream.stream;
		sizeEnum.code = code;
		sizeEnum.which = V4L2_SUBDEV_FORMAT_ACTIVE;

		ret = ioctl(VIDIOC_SUBDEV_ENUM_FRAME_SIZE, &sizeEnum);
		if (ret)
			break;

		sizes.emplace_back(Size{ sizeEnum.min_width, sizeEnum.min_height },
				   Size{ sizeEnum.max_width, sizeEnum.max_height });
	}

	if (ret < 0 && ret != -EINVAL && ret != -ENOTTY) {
		LOG(V4L2, Error)
			<< "Unable to enumerate sizes on pad " << stream
			<< ": " << strerror(-ret);
		return {};
	}

	return sizes;
}

} /* namespace libcamera */<|MERGE_RESOLUTION|>--- conflicted
+++ resolved
@@ -73,98 +73,6 @@
  * This field is valid for Type::Image formats only.
  */
 
-<<<<<<< HEAD
-/*
- * \var formatInfoMap
- * \brief A map that associates V4L2SubdeviceFormatInfo struct to V4L2 media
- * bus codes
- */
-const std::map<uint32_t, V4L2SubdeviceFormatInfo> formatInfoMap = {
-	{ MEDIA_BUS_FMT_RGB444_2X8_PADHI_BE, { 16, "RGB444_2X8_PADHI_BE", PixelFormatInfo::ColourEncodingRGB } },
-	{ MEDIA_BUS_FMT_RGB444_2X8_PADHI_LE, { 16, "RGB444_2X8_PADHI_LE", PixelFormatInfo::ColourEncodingRGB } },
-	{ MEDIA_BUS_FMT_RGB555_2X8_PADHI_BE, { 16, "RGB555_2X8_PADHI_BE", PixelFormatInfo::ColourEncodingRGB } },
-	{ MEDIA_BUS_FMT_RGB555_2X8_PADHI_LE, { 16, "RGB555_2X8_PADHI_LE", PixelFormatInfo::ColourEncodingRGB } },
-	{ MEDIA_BUS_FMT_RGB565_1X16, { 16, "RGB565_1X16", PixelFormatInfo::ColourEncodingRGB } },
-	{ MEDIA_BUS_FMT_BGR565_2X8_BE, { 16, "BGR565_2X8_BE", PixelFormatInfo::ColourEncodingRGB } },
-	{ MEDIA_BUS_FMT_BGR565_2X8_LE, { 16, "BGR565_2X8_LE", PixelFormatInfo::ColourEncodingRGB } },
-	{ MEDIA_BUS_FMT_RGB565_2X8_BE, { 16, "RGB565_2X8_BE", PixelFormatInfo::ColourEncodingRGB } },
-	{ MEDIA_BUS_FMT_RGB565_2X8_LE, { 16, "RGB565_2X8_LE", PixelFormatInfo::ColourEncodingRGB } },
-	{ MEDIA_BUS_FMT_RGB666_1X18, { 18, "RGB666_1X18", PixelFormatInfo::ColourEncodingRGB } },
-	{ MEDIA_BUS_FMT_BGR888_1X24, { 24, "BGR888_1X24", PixelFormatInfo::ColourEncodingRGB } },
-	{ MEDIA_BUS_FMT_RGB888_1X24, { 24, "RGB888_1X24", PixelFormatInfo::ColourEncodingRGB } },
-	{ MEDIA_BUS_FMT_RGB888_2X12_BE, { 24, "RGB888_2X12_BE", PixelFormatInfo::ColourEncodingRGB } },
-	{ MEDIA_BUS_FMT_RGB888_2X12_LE, { 24, "RGB888_2X12_LE", PixelFormatInfo::ColourEncodingRGB } },
-	{ MEDIA_BUS_FMT_ARGB8888_1X32, { 32, "ARGB8888_1X32", PixelFormatInfo::ColourEncodingRGB } },
-	{ MEDIA_BUS_FMT_Y8_1X8, { 8, "Y8_1X8", PixelFormatInfo::ColourEncodingYUV } },
-	{ MEDIA_BUS_FMT_UV8_1X8, { 8, "UV8_1X8", PixelFormatInfo::ColourEncodingYUV } },
-	{ MEDIA_BUS_FMT_UYVY8_1_5X8, { 12, "UYVY8_1_5X8", PixelFormatInfo::ColourEncodingYUV } },
-	{ MEDIA_BUS_FMT_VYUY8_1_5X8, { 12, "VYUY8_1_5X8", PixelFormatInfo::ColourEncodingYUV } },
-	{ MEDIA_BUS_FMT_YUYV8_1_5X8, { 12, "YUYV8_1_5X8", PixelFormatInfo::ColourEncodingYUV } },
-	{ MEDIA_BUS_FMT_YVYU8_1_5X8, { 12, "YVYU8_1_5X8", PixelFormatInfo::ColourEncodingYUV } },
-	{ MEDIA_BUS_FMT_UYVY8_2X8, { 16, "UYVY8_2X8", PixelFormatInfo::ColourEncodingYUV } },
-	{ MEDIA_BUS_FMT_VYUY8_2X8, { 16, "VYUY8_2X8", PixelFormatInfo::ColourEncodingYUV } },
-	{ MEDIA_BUS_FMT_YUYV8_2X8, { 16, "YUYV8_2X8", PixelFormatInfo::ColourEncodingYUV } },
-	{ MEDIA_BUS_FMT_YVYU8_2X8, { 16, "YVYU8_2X8", PixelFormatInfo::ColourEncodingYUV } },
-	{ MEDIA_BUS_FMT_Y10_1X10, { 10, "Y10_1X10", PixelFormatInfo::ColourEncodingYUV } },
-	{ MEDIA_BUS_FMT_UYVY10_2X10, { 20, "UYVY10_2X10", PixelFormatInfo::ColourEncodingYUV } },
-	{ MEDIA_BUS_FMT_VYUY10_2X10, { 20, "VYUY10_2X10", PixelFormatInfo::ColourEncodingYUV } },
-	{ MEDIA_BUS_FMT_YUYV10_2X10, { 20, "YUYV10_2X10", PixelFormatInfo::ColourEncodingYUV } },
-	{ MEDIA_BUS_FMT_YVYU10_2X10, { 20, "YVYU10_2X10", PixelFormatInfo::ColourEncodingYUV } },
-	{ MEDIA_BUS_FMT_Y12_1X12, { 12, "Y12_1X12", PixelFormatInfo::ColourEncodingYUV } },
-	{ MEDIA_BUS_FMT_UYVY8_1X16, { 16, "UYVY8_1X16", PixelFormatInfo::ColourEncodingYUV } },
-	{ MEDIA_BUS_FMT_VYUY8_1X16, { 16, "VYUY8_1X16", PixelFormatInfo::ColourEncodingYUV } },
-	{ MEDIA_BUS_FMT_YUYV8_1X16, { 16, "YUYV8_1X16", PixelFormatInfo::ColourEncodingYUV } },
-	{ MEDIA_BUS_FMT_YVYU8_1X16, { 16, "YVYU8_1X16", PixelFormatInfo::ColourEncodingYUV } },
-	{ MEDIA_BUS_FMT_YDYUYDYV8_1X16, { 16, "YDYUYDYV8_1X16", PixelFormatInfo::ColourEncodingYUV } },
-	{ MEDIA_BUS_FMT_UYVY10_1X20, { 20, "UYVY10_1X20", PixelFormatInfo::ColourEncodingYUV } },
-	{ MEDIA_BUS_FMT_VYUY10_1X20, { 20, "VYUY10_1X20", PixelFormatInfo::ColourEncodingYUV } },
-	{ MEDIA_BUS_FMT_YUYV10_1X20, { 20, "YUYV10_1X20", PixelFormatInfo::ColourEncodingYUV } },
-	{ MEDIA_BUS_FMT_YVYU10_1X20, { 20, "YVYU10_1X20", PixelFormatInfo::ColourEncodingYUV } },
-	{ MEDIA_BUS_FMT_YUV8_1X24, { 24, "YUV8_1X24", PixelFormatInfo::ColourEncodingYUV } },
-	{ MEDIA_BUS_FMT_YUV10_1X30, { 30, "YUV10_1X30", PixelFormatInfo::ColourEncodingYUV } },
-	{ MEDIA_BUS_FMT_AYUV8_1X32, { 32, "AYUV8_1X32", PixelFormatInfo::ColourEncodingYUV } },
-	{ MEDIA_BUS_FMT_UYVY12_2X12, { 24, "UYVY12_2X12", PixelFormatInfo::ColourEncodingYUV } },
-	{ MEDIA_BUS_FMT_VYUY12_2X12, { 24, "VYUY12_2X12", PixelFormatInfo::ColourEncodingYUV } },
-	{ MEDIA_BUS_FMT_YUYV12_2X12, { 24, "YUYV12_2X12", PixelFormatInfo::ColourEncodingYUV } },
-	{ MEDIA_BUS_FMT_YVYU12_2X12, { 24, "YVYU12_2X12", PixelFormatInfo::ColourEncodingYUV } },
-	{ MEDIA_BUS_FMT_UYVY12_1X24, { 24, "UYVY12_1X24", PixelFormatInfo::ColourEncodingYUV } },
-	{ MEDIA_BUS_FMT_VYUY12_1X24, { 24, "VYUY12_1X24", PixelFormatInfo::ColourEncodingYUV } },
-	{ MEDIA_BUS_FMT_YUYV12_1X24, { 24, "YUYV12_1X24", PixelFormatInfo::ColourEncodingYUV } },
-	{ MEDIA_BUS_FMT_YVYU12_1X24, { 24, "YVYU12_1X24", PixelFormatInfo::ColourEncodingYUV } },
-	{ MEDIA_BUS_FMT_SBGGR8_1X8, { 8, "SBGGR8_1X8", PixelFormatInfo::ColourEncodingRAW } },
-	{ MEDIA_BUS_FMT_SGBRG8_1X8, { 8, "SGBRG8_1X8", PixelFormatInfo::ColourEncodingRAW } },
-	{ MEDIA_BUS_FMT_SGRBG8_1X8, { 8, "SGRBG8_1X8", PixelFormatInfo::ColourEncodingRAW } },
-	{ MEDIA_BUS_FMT_SRGGB8_1X8, { 8, "SRGGB8_1X8", PixelFormatInfo::ColourEncodingRAW } },
-	{ MEDIA_BUS_FMT_SBGGR10_ALAW8_1X8, { 8, "SBGGR10_ALAW8_1X8", PixelFormatInfo::ColourEncodingRAW } },
-	{ MEDIA_BUS_FMT_SGBRG10_ALAW8_1X8, { 8, "SGBRG10_ALAW8_1X8", PixelFormatInfo::ColourEncodingRAW } },
-	{ MEDIA_BUS_FMT_SGRBG10_ALAW8_1X8, { 8, "SGRBG10_ALAW8_1X8", PixelFormatInfo::ColourEncodingRAW } },
-	{ MEDIA_BUS_FMT_SRGGB10_ALAW8_1X8, { 8, "SRGGB10_ALAW8_1X8", PixelFormatInfo::ColourEncodingRAW } },
-	{ MEDIA_BUS_FMT_SBGGR10_DPCM8_1X8, { 8, "SBGGR10_DPCM8_1X8", PixelFormatInfo::ColourEncodingRAW } },
-	{ MEDIA_BUS_FMT_SGBRG10_DPCM8_1X8, { 8, "SGBRG10_DPCM8_1X8", PixelFormatInfo::ColourEncodingRAW } },
-	{ MEDIA_BUS_FMT_SGRBG10_DPCM8_1X8, { 8, "SGRBG10_DPCM8_1X8", PixelFormatInfo::ColourEncodingRAW } },
-	{ MEDIA_BUS_FMT_SRGGB10_DPCM8_1X8, { 8, "SRGGB10_DPCM8_1X8", PixelFormatInfo::ColourEncodingRAW } },
-	{ MEDIA_BUS_FMT_SBGGR10_2X8_PADHI_BE, { 16, "SBGGR10_2X8_PADHI_BE", PixelFormatInfo::ColourEncodingRAW } },
-	{ MEDIA_BUS_FMT_SBGGR10_2X8_PADHI_LE, { 16, "SBGGR10_2X8_PADHI_LE", PixelFormatInfo::ColourEncodingRAW } },
-	{ MEDIA_BUS_FMT_SBGGR10_2X8_PADLO_BE, { 16, "SBGGR10_2X8_PADLO_BE", PixelFormatInfo::ColourEncodingRAW } },
-	{ MEDIA_BUS_FMT_SBGGR10_2X8_PADLO_LE, { 16, "SBGGR10_2X8_PADLO_LE", PixelFormatInfo::ColourEncodingRAW } },
-	{ MEDIA_BUS_FMT_SBGGR10_1X10, { 10, "SBGGR10_1X10", PixelFormatInfo::ColourEncodingRAW } },
-	{ MEDIA_BUS_FMT_SGBRG10_1X10, { 10, "SGBRG10_1X10", PixelFormatInfo::ColourEncodingRAW } },
-	{ MEDIA_BUS_FMT_SGRBG10_1X10, { 10, "SGRBG10_1X10", PixelFormatInfo::ColourEncodingRAW } },
-	{ MEDIA_BUS_FMT_SRGGB10_1X10, { 10, "SRGGB10_1X10", PixelFormatInfo::ColourEncodingRAW } },
-	{ MEDIA_BUS_FMT_SBGGR12_1X12, { 12, "SBGGR12_1X12", PixelFormatInfo::ColourEncodingRAW } },
-	{ MEDIA_BUS_FMT_SGBRG12_1X12, { 12, "SGBRG12_1X12", PixelFormatInfo::ColourEncodingRAW } },
-	{ MEDIA_BUS_FMT_SGRBG12_1X12, { 12, "SGRBG12_1X12", PixelFormatInfo::ColourEncodingRAW } },
-	{ MEDIA_BUS_FMT_SRGGB12_1X12, { 12, "SRGGB12_1X12", PixelFormatInfo::ColourEncodingRAW } },
-	{ MEDIA_BUS_FMT_SBGGR14_1X14, { 14, "SBGGR14_1X14", PixelFormatInfo::ColourEncodingRAW } },
-	{ MEDIA_BUS_FMT_SGBRG14_1X14, { 14, "SGBRG14_1X14", PixelFormatInfo::ColourEncodingRAW } },
-	{ MEDIA_BUS_FMT_SGRBG14_1X14, { 14, "SGRBG14_1X14", PixelFormatInfo::ColourEncodingRAW } },
-	{ MEDIA_BUS_FMT_SRGGB14_1X14, { 14, "SRGGB14_1X14", PixelFormatInfo::ColourEncodingRAW } },
-	{ MEDIA_BUS_FMT_SBGGR16_1X16, { 16, "SBGGR16_1X16", PixelFormatInfo::ColourEncodingRAW } },
-	{ MEDIA_BUS_FMT_SGBRG16_1X16, { 16, "SGBRG16_1X16", PixelFormatInfo::ColourEncodingRAW } },
-	{ MEDIA_BUS_FMT_SGRBG16_1X16, { 16, "SGRBG16_1X16", PixelFormatInfo::ColourEncodingRAW } },
-	{ MEDIA_BUS_FMT_SRGGB16_1X16, { 16, "SRGGB16_1X16", PixelFormatInfo::ColourEncodingRAW } },
-
-=======
 /**
  * \enum MediaBusFormatInfo::Type
  * \brief The format type
@@ -771,7 +679,6 @@
 		.bitsPerPixel = 16,
 		.colourEncoding = PixelFormatInfo::ColourEncodingRAW
 	} },
->>>>>>> 0256ad97
 	/* \todo Clarify colour encoding for HSV formats */
 	{ MEDIA_BUS_FMT_AHSV8888_1X32, {
 		.name = "AHSV8888_1X32",
@@ -1377,14 +1284,8 @@
 
 /**
  * \brief Set an image format on one of the V4L2 subdevice pads
-<<<<<<< HEAD
- * \param[in] pad The 0-indexed pad number the format is to be applied to
- * \param[in] stream The 0-indexed stream number the format is to be applied to
- * \param[inout] format The image bus format to apply to the subdevice's pad
-=======
  * \param[in] stream The stream the format is to be applied to
  * \param[inout] format The image bus format to apply to the stream
->>>>>>> 0256ad97
  * \param[in] whence The format to set, \ref V4L2Subdevice::ActiveFormat
  * "ActiveFormat" or \ref V4L2Subdevice::TryFormat "TryFormat"
  *
@@ -1393,15 +1294,6 @@
  *
  * \return 0 on success or a negative error code otherwise
  */
-<<<<<<< HEAD
-int V4L2Subdevice::setFormat(unsigned int pad, unsigned int stream,
-			     V4L2SubdeviceFormat *format, Whence whence)
-{
-	struct v4l2_subdev_format subdevFmt = {};
-	subdevFmt.which = whence;
-	subdevFmt.pad = pad;
-	subdevFmt.stream = stream;
-=======
 int V4L2Subdevice::setFormat(const Stream &stream, V4L2SubdeviceFormat *format,
 			     Whence whence)
 {
@@ -1409,7 +1301,6 @@
 	subdevFmt.which = whence;
 	subdevFmt.pad = stream.pad;
 	subdevFmt.stream = stream.stream;
->>>>>>> 0256ad97
 	subdevFmt.format.width = format->size.width;
 	subdevFmt.format.height = format->size.height;
 	subdevFmt.format.code = format->code;
@@ -1439,11 +1330,8 @@
 }
 
 /**
-<<<<<<< HEAD
-=======
  * \fn V4L2Subdevice::setFormat(unsigned int pad, V4L2SubdeviceFormat *format,
  * Whence whence)
->>>>>>> 0256ad97
  * \brief Set an image format on one of the V4L2 subdevice pads
  * \param[in] pad The 0-indexed pad number the format is to be applied to
  * \param[inout] format The image bus format to apply to the subdevice's pad
@@ -1455,12 +1343,6 @@
  *
  * \return 0 on success or a negative error code otherwise
  */
-<<<<<<< HEAD
-int V4L2Subdevice::setFormat(unsigned int pad, V4L2SubdeviceFormat *format,
-			     Whence whence)
-{
-	return setFormat(pad, 0, format, whence);
-=======
 
 namespace {
 
@@ -1538,7 +1420,6 @@
 		routeFromKernel((*routing)[i], route);
 
 	return 0;
->>>>>>> 0256ad97
 }
 
 /**
