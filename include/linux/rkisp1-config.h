/* SPDX-License-Identifier: ((GPL-2.0+ WITH Linux-syscall-note) OR MIT) */
/*
 * Rockchip ISP1 userspace API
 * Copyright (C) 2017 Rockchip Electronics Co., Ltd.
 */

#ifndef _RKISP1_CONFIG_H
#define _RKISP1_CONFIG_H

#include <linux/types.h>

/* Defect Pixel Cluster Detection */
#define RKISP1_CIF_ISP_MODULE_DPCC		(1U << 0)
/* Black Level Subtraction */
#define RKISP1_CIF_ISP_MODULE_BLS		(1U << 1)
/* Sensor De-gamma */
#define RKISP1_CIF_ISP_MODULE_SDG		(1U << 2)
/* Histogram statistics configuration */
#define RKISP1_CIF_ISP_MODULE_HST		(1U << 3)
/* Lens Shade Control */
#define RKISP1_CIF_ISP_MODULE_LSC		(1U << 4)
/* Auto White Balance Gain */
#define RKISP1_CIF_ISP_MODULE_AWB_GAIN		(1U << 5)
/* Filter */
#define RKISP1_CIF_ISP_MODULE_FLT		(1U << 6)
/* Bayer Demosaic */
#define RKISP1_CIF_ISP_MODULE_BDM		(1U << 7)
/* Cross Talk */
#define RKISP1_CIF_ISP_MODULE_CTK		(1U << 8)
/* Gamma Out Curve */
#define RKISP1_CIF_ISP_MODULE_GOC		(1U << 9)
/* Color Processing */
#define RKISP1_CIF_ISP_MODULE_CPROC		(1U << 10)
/* Auto Focus Control statistics configuration */
#define RKISP1_CIF_ISP_MODULE_AFC		(1U << 11)
/* Auto White Balancing statistics configuration */
#define RKISP1_CIF_ISP_MODULE_AWB		(1U << 12)
/* Image Effect */
#define RKISP1_CIF_ISP_MODULE_IE		(1U << 13)
/* Auto Exposure Control statistics configuration */
#define RKISP1_CIF_ISP_MODULE_AEC		(1U << 14)
/* Wide Dynamic Range */
#define RKISP1_CIF_ISP_MODULE_WDR		(1U << 15)
/* Denoise Pre-Filter */
#define RKISP1_CIF_ISP_MODULE_DPF		(1U << 16)
/* Denoise Pre-Filter Strength */
#define RKISP1_CIF_ISP_MODULE_DPF_STRENGTH	(1U << 17)

#define RKISP1_CIF_ISP_CTK_COEFF_MAX            0x100
#define RKISP1_CIF_ISP_CTK_OFFSET_MAX           0x800

#define RKISP1_CIF_ISP_AE_MEAN_MAX_V10		25
#define RKISP1_CIF_ISP_AE_MEAN_MAX_V12		81
#define RKISP1_CIF_ISP_AE_MEAN_MAX		RKISP1_CIF_ISP_AE_MEAN_MAX_V12

#define RKISP1_CIF_ISP_HIST_BIN_N_MAX_V10	16
#define RKISP1_CIF_ISP_HIST_BIN_N_MAX_V12	32
#define RKISP1_CIF_ISP_HIST_BIN_N_MAX		RKISP1_CIF_ISP_HIST_BIN_N_MAX_V12

#define RKISP1_CIF_ISP_AFM_MAX_WINDOWS          3
#define RKISP1_CIF_ISP_DEGAMMA_CURVE_SIZE       17

#define RKISP1_CIF_ISP_BDM_MAX_TH               0xff

/*
 * Black level compensation
 */
/* maximum value for horizontal start address */
#define RKISP1_CIF_ISP_BLS_START_H_MAX             0x00000fff
/* maximum value for horizontal stop address */
#define RKISP1_CIF_ISP_BLS_STOP_H_MAX              0x00000fff
/* maximum value for vertical start address */
#define RKISP1_CIF_ISP_BLS_START_V_MAX             0x00000fff
/* maximum value for vertical stop address */
#define RKISP1_CIF_ISP_BLS_STOP_V_MAX              0x00000fff
/* maximum is 2^18 = 262144*/
#define RKISP1_CIF_ISP_BLS_SAMPLES_MAX             0x00000012
/* maximum value for fixed black level */
#define RKISP1_CIF_ISP_BLS_FIX_SUB_MAX             0x00000fff
/* minimum value for fixed black level */
#define RKISP1_CIF_ISP_BLS_FIX_SUB_MIN             0xfffff000
/* 13 bit range (signed)*/
#define RKISP1_CIF_ISP_BLS_FIX_MASK                0x00001fff

/*
 * Automatic white balance measurements
 */
#define RKISP1_CIF_ISP_AWB_MAX_GRID                1
#define RKISP1_CIF_ISP_AWB_MAX_FRAMES              7

/*
 * Gamma out
 */
/* Maximum number of color samples supported */
#define RKISP1_CIF_ISP_GAMMA_OUT_MAX_SAMPLES_V10   17
#define RKISP1_CIF_ISP_GAMMA_OUT_MAX_SAMPLES_V12   34
#define RKISP1_CIF_ISP_GAMMA_OUT_MAX_SAMPLES       RKISP1_CIF_ISP_GAMMA_OUT_MAX_SAMPLES_V12

/*
 * Lens shade correction
 */
#define RKISP1_CIF_ISP_LSC_SECTORS_TBL_SIZE        8

/*
 * The following matches the tuning process,
 * not the max capabilities of the chip.
 */
#define RKISP1_CIF_ISP_LSC_SAMPLES_MAX             17

/*
 * Histogram calculation
 */
#define RKISP1_CIF_ISP_HISTOGRAM_WEIGHT_GRIDS_SIZE_V10 25
#define RKISP1_CIF_ISP_HISTOGRAM_WEIGHT_GRIDS_SIZE_V12 81
#define RKISP1_CIF_ISP_HISTOGRAM_WEIGHT_GRIDS_SIZE     RKISP1_CIF_ISP_HISTOGRAM_WEIGHT_GRIDS_SIZE_V12

/*
 * Defect Pixel Cluster Correction
 */
#define RKISP1_CIF_ISP_DPCC_METHODS_MAX				3

#define RKISP1_CIF_ISP_DPCC_MODE_STAGE1_ENABLE			(1U << 2)

#define RKISP1_CIF_ISP_DPCC_OUTPUT_MODE_STAGE1_INCL_G_CENTER	(1U << 0)
#define RKISP1_CIF_ISP_DPCC_OUTPUT_MODE_STAGE1_INCL_RB_CENTER	(1U << 1)
#define RKISP1_CIF_ISP_DPCC_OUTPUT_MODE_STAGE1_G_3X3		(1U << 2)
#define RKISP1_CIF_ISP_DPCC_OUTPUT_MODE_STAGE1_RB_3X3		(1U << 3)

/* 0-2 for sets 1-3 */
#define RKISP1_CIF_ISP_DPCC_SET_USE_STAGE1_USE_SET(n)		((n) << 0)
#define RKISP1_CIF_ISP_DPCC_SET_USE_STAGE1_USE_FIX_SET		(1U << 3)

#define RKISP1_CIF_ISP_DPCC_METHODS_SET_PG_GREEN_ENABLE		(1U << 0)
#define RKISP1_CIF_ISP_DPCC_METHODS_SET_LC_GREEN_ENABLE		(1U << 1)
#define RKISP1_CIF_ISP_DPCC_METHODS_SET_RO_GREEN_ENABLE		(1U << 2)
#define RKISP1_CIF_ISP_DPCC_METHODS_SET_RND_GREEN_ENABLE	(1U << 3)
#define RKISP1_CIF_ISP_DPCC_METHODS_SET_RG_GREEN_ENABLE		(1U << 4)
#define RKISP1_CIF_ISP_DPCC_METHODS_SET_PG_RED_BLUE_ENABLE	(1U << 8)
#define RKISP1_CIF_ISP_DPCC_METHODS_SET_LC_RED_BLUE_ENABLE	(1U << 9)
#define RKISP1_CIF_ISP_DPCC_METHODS_SET_RO_RED_BLUE_ENABLE	(1U << 10)
#define RKISP1_CIF_ISP_DPCC_METHODS_SET_RND_RED_BLUE_ENABLE	(1U << 11)
#define RKISP1_CIF_ISP_DPCC_METHODS_SET_RG_RED_BLUE_ENABLE	(1U << 12)

#define RKISP1_CIF_ISP_DPCC_LINE_THRESH_G(v)			((v) << 0)
#define RKISP1_CIF_ISP_DPCC_LINE_THRESH_RB(v)			((v) << 8)
#define RKISP1_CIF_ISP_DPCC_LINE_MAD_FAC_G(v)			((v) << 0)
#define RKISP1_CIF_ISP_DPCC_LINE_MAD_FAC_RB(v)			((v) << 8)
#define RKISP1_CIF_ISP_DPCC_PG_FAC_G(v)				((v) << 0)
#define RKISP1_CIF_ISP_DPCC_PG_FAC_RB(v)			((v) << 8)
#define RKISP1_CIF_ISP_DPCC_RND_THRESH_G(v)			((v) << 0)
#define RKISP1_CIF_ISP_DPCC_RND_THRESH_RB(v)			((v) << 8)
#define RKISP1_CIF_ISP_DPCC_RG_FAC_G(v)				((v) << 0)
#define RKISP1_CIF_ISP_DPCC_RG_FAC_RB(v)			((v) << 8)

#define RKISP1_CIF_ISP_DPCC_RO_LIMITS_n_G(n, v)			((v) << ((n) * 4))
#define RKISP1_CIF_ISP_DPCC_RO_LIMITS_n_RB(n, v)		((v) << ((n) * 4 + 2))

#define RKISP1_CIF_ISP_DPCC_RND_OFFS_n_G(n, v)			((v) << ((n) * 4))
#define RKISP1_CIF_ISP_DPCC_RND_OFFS_n_RB(n, v)			((v) << ((n) * 4 + 2))

/*
 * Denoising pre filter
 */
#define RKISP1_CIF_ISP_DPF_MAX_NLF_COEFFS      17
#define RKISP1_CIF_ISP_DPF_MAX_SPATIAL_COEFFS  6

/*
 * Compand
 */
#define RKISP1_CIF_ISP_COMPAND_NUM_POINTS	64

/*
 * Measurement types
 */
#define RKISP1_CIF_ISP_STAT_AWB           (1U << 0)
#define RKISP1_CIF_ISP_STAT_AUTOEXP       (1U << 1)
#define RKISP1_CIF_ISP_STAT_AFM           (1U << 2)
#define RKISP1_CIF_ISP_STAT_HIST          (1U << 3)

/**
 * enum rkisp1_cif_isp_version - ISP variants
 *
 * @RKISP1_V10: Used at least in RK3288 and RK3399.
 * @RKISP1_V11: Declared in the original vendor code, but not used. Same number
 *	of entries in grids and histogram as v10.
 * @RKISP1_V12: Used at least in RK3326 and PX30.
 * @RKISP1_V13: Used at least in RK1808. Same number of entries in grids and
 *	histogram as v12.
 * @RKISP1_V_IMX8MP: Used in at least i.MX8MP. Same number of entries in grids
 *	and histogram as v10.
 */
enum rkisp1_cif_isp_version {
	RKISP1_V10 = 10,
	RKISP1_V11,
	RKISP1_V12,
	RKISP1_V13,
	RKISP1_V_IMX8MP,
};

enum rkisp1_cif_isp_histogram_mode {
	RKISP1_CIF_ISP_HISTOGRAM_MODE_DISABLE,
	RKISP1_CIF_ISP_HISTOGRAM_MODE_RGB_COMBINED,
	RKISP1_CIF_ISP_HISTOGRAM_MODE_R_HISTOGRAM,
	RKISP1_CIF_ISP_HISTOGRAM_MODE_G_HISTOGRAM,
	RKISP1_CIF_ISP_HISTOGRAM_MODE_B_HISTOGRAM,
	RKISP1_CIF_ISP_HISTOGRAM_MODE_Y_HISTOGRAM
};

enum rkisp1_cif_isp_awb_mode_type {
	RKISP1_CIF_ISP_AWB_MODE_MANUAL,
	RKISP1_CIF_ISP_AWB_MODE_RGB,
	RKISP1_CIF_ISP_AWB_MODE_YCBCR
};

enum rkisp1_cif_isp_flt_mode {
	RKISP1_CIF_ISP_FLT_STATIC_MODE,
	RKISP1_CIF_ISP_FLT_DYNAMIC_MODE
};

/**
 * enum rkisp1_cif_isp_exp_ctrl_autostop - stop modes
 * @RKISP1_CIF_ISP_EXP_CTRL_AUTOSTOP_0: continuous measurement
 * @RKISP1_CIF_ISP_EXP_CTRL_AUTOSTOP_1: stop measuring after a complete frame
 */
enum rkisp1_cif_isp_exp_ctrl_autostop {
	RKISP1_CIF_ISP_EXP_CTRL_AUTOSTOP_0 = 0,
	RKISP1_CIF_ISP_EXP_CTRL_AUTOSTOP_1 = 1,
};

/**
 * enum rkisp1_cif_isp_exp_meas_mode - Exposure measure mode
 * @RKISP1_CIF_ISP_EXP_MEASURING_MODE_0: Y = 16 + 0.25R + 0.5G + 0.1094B
 * @RKISP1_CIF_ISP_EXP_MEASURING_MODE_1: Y = (R + G + B) x (85/256)
 */
enum rkisp1_cif_isp_exp_meas_mode {
	RKISP1_CIF_ISP_EXP_MEASURING_MODE_0,
	RKISP1_CIF_ISP_EXP_MEASURING_MODE_1,
};

/*---------- PART1: Input Parameters ------------*/

/**
 * struct rkisp1_cif_isp_window -  measurement window.
 *
 * Measurements are calculated per window inside the frame.
 * This struct represents a window for a measurement.
 *
 * @h_offs: the horizontal offset of the window from the left of the frame in pixels.
 * @v_offs: the vertical offset of the window from the top of the frame in pixels.
 * @h_size: the horizontal size of the window in pixels
 * @v_size: the vertical size of the window in pixels.
 */
struct rkisp1_cif_isp_window {
	__u16 h_offs;
	__u16 v_offs;
	__u16 h_size;
	__u16 v_size;
};

/**
 * struct rkisp1_cif_isp_bls_fixed_val - BLS fixed subtraction values
 *
 * The values will be subtracted from the sensor
 * values. Therefore a negative value means addition instead of subtraction!
 *
 * @r: Fixed (signed!) subtraction value for Bayer pattern R
 * @gr: Fixed (signed!) subtraction value for Bayer pattern Gr
 * @gb: Fixed (signed!) subtraction value for Bayer pattern Gb
 * @b: Fixed (signed!) subtraction value for Bayer pattern B
 */
struct rkisp1_cif_isp_bls_fixed_val {
	__s16 r;
	__s16 gr;
	__s16 gb;
	__s16 b;
};

/**
 * struct rkisp1_cif_isp_bls_config - Configuration used by black level subtraction
 *
 * @enable_auto: Automatic mode activated means that the measured values
 *		 are subtracted. Otherwise the fixed subtraction
 *		 values will be subtracted.
 * @en_windows: enabled window
 * @bls_window1: Measurement window 1 size
 * @bls_window2: Measurement window 2 size
 * @bls_samples: Set amount of measured pixels for each Bayer position
 *		 (A, B,C and D) to 2^bls_samples.
 * @fixed_val: Fixed subtraction values
 */
struct rkisp1_cif_isp_bls_config {
	__u8 enable_auto;
	__u8 en_windows;
	struct rkisp1_cif_isp_window bls_window1;
	struct rkisp1_cif_isp_window bls_window2;
	__u8 bls_samples;
	struct rkisp1_cif_isp_bls_fixed_val fixed_val;
};

/**
 * struct rkisp1_cif_isp_dpcc_methods_config - DPCC methods set configuration
 *
 * This structure stores the configuration of one set of methods for the DPCC
 * algorithm. Multiple methods can be selected in each set (independently for
 * the Green and Red/Blue components) through the @method field, the result is
 * the logical AND of all enabled methods. The remaining fields set thresholds
 * and factors for each method.
 *
 * @method: Method enable bits (RKISP1_CIF_ISP_DPCC_METHODS_SET_*)
 * @line_thresh: Line threshold (RKISP1_CIF_ISP_DPCC_LINE_THRESH_*)
 * @line_mad_fac: Line Mean Absolute Difference factor (RKISP1_CIF_ISP_DPCC_LINE_MAD_FAC_*)
 * @pg_fac: Peak gradient factor (RKISP1_CIF_ISP_DPCC_PG_FAC_*)
 * @rnd_thresh: Rank Neighbor Difference threshold (RKISP1_CIF_ISP_DPCC_RND_THRESH_*)
 * @rg_fac: Rank gradient factor (RKISP1_CIF_ISP_DPCC_RG_FAC_*)
 */
struct rkisp1_cif_isp_dpcc_methods_config {
	__u32 method;
	__u32 line_thresh;
	__u32 line_mad_fac;
	__u32 pg_fac;
	__u32 rnd_thresh;
	__u32 rg_fac;
};

/**
 * struct rkisp1_cif_isp_dpcc_config - Configuration used by DPCC
 *
 * Configuration used by Defect Pixel Cluster Correction. Three sets of methods
 * can be configured and selected through the @set_use field. The result is the
 * logical OR of all enabled sets.
 *
 * @mode: DPCC mode (RKISP1_CIF_ISP_DPCC_MODE_*)
 * @output_mode: Interpolation output mode (RKISP1_CIF_ISP_DPCC_OUTPUT_MODE_*)
 * @set_use: Methods sets selection (RKISP1_CIF_ISP_DPCC_SET_USE_*)
 * @methods: Methods sets configuration
 * @ro_limits: Rank order limits (RKISP1_CIF_ISP_DPCC_RO_LIMITS_*)
 * @rnd_offs: Differential rank offsets for rank neighbor difference (RKISP1_CIF_ISP_DPCC_RND_OFFS_*)
 */
struct rkisp1_cif_isp_dpcc_config {
	__u32 mode;
	__u32 output_mode;
	__u32 set_use;
	struct rkisp1_cif_isp_dpcc_methods_config methods[RKISP1_CIF_ISP_DPCC_METHODS_MAX];
	__u32 ro_limits;
	__u32 rnd_offs;
};

/**
 * struct rkisp1_cif_isp_gamma_corr_curve - gamma curve point definition y-axis (output).
 *
 * The reset values define a linear curve which has the same effect as bypass. Reset values are:
 * gamma_y[0] = 0x0000, gamma_y[1] = 0x0100, ... gamma_y[15] = 0x0f00, gamma_y[16] = 0xfff
 *
 * @gamma_y: the values for the y-axis of gamma curve points. Each value is 12 bit.
 */
struct rkisp1_cif_isp_gamma_corr_curve {
	__u16 gamma_y[RKISP1_CIF_ISP_DEGAMMA_CURVE_SIZE];
};

/**
 * struct rkisp1_cif_isp_gamma_curve_x_axis_pnts - De-Gamma Curve definition x increments
 *		(sampling points). gamma_dx0 is for the lower samples (1-8), gamma_dx1 is for the
 *		higher samples (9-16). The reset values for both fields is 0x44444444. This means
 *		that each sample is 4 units away from the previous one on the x-axis.
 *
 * @gamma_dx0: gamma curve sample points definitions. Bits 0:2 for sample 1. Bit 3 unused.
 *		Bits 4:6 for sample 2. bit 7 unused ... Bits 28:30 for sample 8. Bit 31 unused
 * @gamma_dx1: gamma curve sample points definitions. Bits 0:2 for sample 9. Bit 3 unused.
 *		Bits 4:6 for sample 10. bit 7 unused ... Bits 28:30 for sample 16. Bit 31 unused
 */
struct rkisp1_cif_isp_gamma_curve_x_axis_pnts {
	__u32 gamma_dx0;
	__u32 gamma_dx1;
};

/**
 * struct rkisp1_cif_isp_sdg_config - Configuration used by sensor degamma
 *
 * @curve_r: gamma curve point definition axis for red
 * @curve_g: gamma curve point definition axis for green
 * @curve_b: gamma curve point definition axis for blue
 * @xa_pnts: x axis increments
 */
struct rkisp1_cif_isp_sdg_config {
	struct rkisp1_cif_isp_gamma_corr_curve curve_r;
	struct rkisp1_cif_isp_gamma_corr_curve curve_g;
	struct rkisp1_cif_isp_gamma_corr_curve curve_b;
	struct rkisp1_cif_isp_gamma_curve_x_axis_pnts xa_pnts;
};

/**
 * struct rkisp1_cif_isp_lsc_config - Configuration used by Lens shading correction
 *
 * @r_data_tbl: sample table red
 * @gr_data_tbl: sample table green (red)
 * @gb_data_tbl: sample table green (blue)
 * @b_data_tbl: sample table blue
 * @x_grad_tbl: gradient table x
 * @y_grad_tbl: gradient table y
 * @x_size_tbl: size table x
 * @y_size_tbl: size table y
 * @config_width: not used at the moment
 * @config_height: not used at the moment
 */
struct rkisp1_cif_isp_lsc_config {
	__u16 r_data_tbl[RKISP1_CIF_ISP_LSC_SAMPLES_MAX][RKISP1_CIF_ISP_LSC_SAMPLES_MAX];
	__u16 gr_data_tbl[RKISP1_CIF_ISP_LSC_SAMPLES_MAX][RKISP1_CIF_ISP_LSC_SAMPLES_MAX];
	__u16 gb_data_tbl[RKISP1_CIF_ISP_LSC_SAMPLES_MAX][RKISP1_CIF_ISP_LSC_SAMPLES_MAX];
	__u16 b_data_tbl[RKISP1_CIF_ISP_LSC_SAMPLES_MAX][RKISP1_CIF_ISP_LSC_SAMPLES_MAX];

	__u16 x_grad_tbl[RKISP1_CIF_ISP_LSC_SECTORS_TBL_SIZE];
	__u16 y_grad_tbl[RKISP1_CIF_ISP_LSC_SECTORS_TBL_SIZE];

	__u16 x_size_tbl[RKISP1_CIF_ISP_LSC_SECTORS_TBL_SIZE];
	__u16 y_size_tbl[RKISP1_CIF_ISP_LSC_SECTORS_TBL_SIZE];
	__u16 config_width;
	__u16 config_height;
};

/**
 * struct rkisp1_cif_isp_ie_config - Configuration used by image effects
 *
 * @effect: values from 'enum v4l2_colorfx'. Possible values are: V4L2_COLORFX_SEPIA,
 *		V4L2_COLORFX_SET_CBCR, V4L2_COLORFX_AQUA, V4L2_COLORFX_EMBOSS,
 *		V4L2_COLORFX_SKETCH,   V4L2_COLORFX_BW,   V4L2_COLORFX_NEGATIVE
 * @color_sel: bits 0:2 - colors bitmask (001 - blue, 010 - green, 100 - red).
 *		bits 8:15 - Threshold value of the RGB colors for the color selection effect.
 * @eff_mat_1: 3x3 Matrix Coefficients for Emboss Effect 1
 * @eff_mat_2: 3x3 Matrix Coefficients for Emboss Effect 2
 * @eff_mat_3: 3x3 Matrix Coefficients for Emboss 3/Sketch 1
 * @eff_mat_4: 3x3 Matrix Coefficients for Sketch Effect 2
 * @eff_mat_5: 3x3 Matrix Coefficients for Sketch Effect 3
 * @eff_tint: Chrominance increment values of tint (used for sepia effect)
 */
struct rkisp1_cif_isp_ie_config {
	__u16 effect;
	__u16 color_sel;
	__u16 eff_mat_1;
	__u16 eff_mat_2;
	__u16 eff_mat_3;
	__u16 eff_mat_4;
	__u16 eff_mat_5;
	__u16 eff_tint;
};

/**
 * struct rkisp1_cif_isp_cproc_config - Configuration used by Color Processing
 *
 * @c_out_range: Chrominance pixel clipping range at output.
 *		 (0 for limit, 1 for full)
 * @y_in_range: Luminance pixel clipping range at output.
 * @y_out_range: Luminance pixel clipping range at output.
 * @contrast: 00~ff, 0.0~1.992
 * @brightness: 80~7F, -128~+127
 * @sat: saturation, 00~FF, 0.0~1.992
 * @hue: 80~7F, -90~+87.188
 */
struct rkisp1_cif_isp_cproc_config {
	__u8 c_out_range;
	__u8 y_in_range;
	__u8 y_out_range;
	__u8 contrast;
	__u8 brightness;
	__u8 sat;
	__u8 hue;
};

/**
 * struct rkisp1_cif_isp_awb_meas_config - Configuration for the AWB statistics
 *
 * @awb_mode: the awb meas mode. From enum rkisp1_cif_isp_awb_mode_type.
 * @awb_wnd: white balance measurement window (in pixels)
 * @max_y: only pixels values < max_y contribute to awb measurement, set to 0
 *	   to disable this feature
 * @min_y: only pixels values > min_y contribute to awb measurement
 * @max_csum: Chrominance sum maximum value, only consider pixels with Cb+Cr,
 *	      smaller than threshold for awb measurements
 * @min_c: Chrominance minimum value, only consider pixels with Cb/Cr
 *	   each greater than threshold value for awb measurements
 * @frames: number of frames - 1 used for mean value calculation
 *	    (ucFrames=0 means 1 Frame)
 * @awb_ref_cr: reference Cr value for AWB regulation, target for AWB
 * @awb_ref_cb: reference Cb value for AWB regulation, target for AWB
 * @enable_ymax_cmp: enable Y_MAX compare (Not valid in RGB measurement mode.)
 */
struct rkisp1_cif_isp_awb_meas_config {
	/*
	 * Note: currently the h and v offsets are mapped to grid offsets
	 */
	struct rkisp1_cif_isp_window awb_wnd;
	__u32 awb_mode;
	__u8 max_y;
	__u8 min_y;
	__u8 max_csum;
	__u8 min_c;
	__u8 frames;
	__u8 awb_ref_cr;
	__u8 awb_ref_cb;
	__u8 enable_ymax_cmp;
};

/**
 * struct rkisp1_cif_isp_awb_gain_config - Configuration used by auto white balance gain
 *
 * All fields in this struct are 10 bit, where:
 * 0x100h = 1, unsigned integer value, range 0 to 4 with 8 bit fractional part.
 *
 * out_data_x = ( AWB_GAIN_X * in_data + 128) >> 8
 *
 * @gain_red: gain value for red component.
 * @gain_green_r: gain value for green component in red line.
 * @gain_blue: gain value for blue component.
 * @gain_green_b: gain value for green component in blue line.
 */
struct rkisp1_cif_isp_awb_gain_config {
	__u16 gain_red;
	__u16 gain_green_r;
	__u16 gain_blue;
	__u16 gain_green_b;
};

/**
 * struct rkisp1_cif_isp_flt_config - Configuration used by ISP filtering
 *
 * All 4 threshold fields (thresh_*) are 10 bits.
 * All 6 factor fields (fac_*) are 6 bits.
 *
 * @mode: ISP_FILT_MODE register fields (from enum rkisp1_cif_isp_flt_mode)
 * @grn_stage1: Green filter stage 1 select (range 0x0...0x8)
 * @chr_h_mode: Chroma filter horizontal mode
 * @chr_v_mode: Chroma filter vertical mode
 * @thresh_bl0: If thresh_bl1 < sum_grad < thresh_bl0 then fac_bl0 is selected (blurring th)
 * @thresh_bl1: If sum_grad < thresh_bl1 then fac_bl1 is selected (blurring th)
 * @thresh_sh0: If thresh_sh0 < sum_grad < thresh_sh1 then thresh_sh0 is selected (sharpening th)
 * @thresh_sh1: If thresh_sh1 < sum_grad then thresh_sh1 is selected (sharpening th)
 * @lum_weight: Parameters for luminance weight function.
 * @fac_sh1: filter factor for sharp1 level
 * @fac_sh0: filter factor for sharp0 level
 * @fac_mid: filter factor for mid level and for static filter mode
 * @fac_bl0: filter factor for blur 0 level
 * @fac_bl1: filter factor for blur 1 level (max blur)
 */
struct rkisp1_cif_isp_flt_config {
	__u32 mode;
	__u8 grn_stage1;
	__u8 chr_h_mode;
	__u8 chr_v_mode;
	__u32 thresh_bl0;
	__u32 thresh_bl1;
	__u32 thresh_sh0;
	__u32 thresh_sh1;
	__u32 lum_weight;
	__u32 fac_sh1;
	__u32 fac_sh0;
	__u32 fac_mid;
	__u32 fac_bl0;
	__u32 fac_bl1;
};

/**
 * struct rkisp1_cif_isp_bdm_config - Configuration used by Bayer DeMosaic
 *
 * @demosaic_th: threshold for bayer demosaicing texture detection
 */
struct rkisp1_cif_isp_bdm_config {
	__u8 demosaic_th;
};

/**
 * struct rkisp1_cif_isp_ctk_config - Configuration used by Cross Talk correction
 *
 * @coeff: color correction matrix. Values are 11-bit signed fixed-point numbers with 4 bit integer
 *		and 7 bit fractional part, ranging from -8 (0x400) to +7.992 (0x3FF). 0 is
 *		represented by 0x000 and a coefficient value of 1 as 0x080.
 * @ct_offset: Red, Green, Blue offsets for the crosstalk correction matrix
 */
struct rkisp1_cif_isp_ctk_config {
	__u16 coeff[3][3];
	__u16 ct_offset[3];
};

enum rkisp1_cif_isp_goc_mode {
	RKISP1_CIF_ISP_GOC_MODE_LOGARITHMIC,
	RKISP1_CIF_ISP_GOC_MODE_EQUIDISTANT
};

/**
 * struct rkisp1_cif_isp_goc_config - Configuration used by Gamma Out correction
 *
 * @mode: goc mode (from enum rkisp1_cif_isp_goc_mode)
 * @gamma_y: gamma out curve y-axis for all color components
 *
 * The number of entries of @gamma_y depends on the hardware revision
 * as is reported by the hw_revision field of the struct media_device_info
 * that is returned by ioctl MEDIA_IOC_DEVICE_INFO.
 *
 * V10 has RKISP1_CIF_ISP_GAMMA_OUT_MAX_SAMPLES_V10 entries, V12 has
 * RKISP1_CIF_ISP_GAMMA_OUT_MAX_SAMPLES_V12 entries.
 * RKISP1_CIF_ISP_GAMMA_OUT_MAX_SAMPLES is equal to the maximum of the two.
 */
struct rkisp1_cif_isp_goc_config {
	__u32 mode;
	__u16 gamma_y[RKISP1_CIF_ISP_GAMMA_OUT_MAX_SAMPLES];
};

/**
 * struct rkisp1_cif_isp_hst_config - Configuration for Histogram statistics
 *
 * @mode: histogram mode (from enum rkisp1_cif_isp_histogram_mode)
 * @histogram_predivider: process every stepsize pixel, all other pixels are
 *			  skipped
 * @meas_window: coordinates of the measure window
 * @hist_weight: weighting factor for sub-windows
 *
 * The number of entries of @hist_weight depends on the hardware revision
 * as is reported by the hw_revision field of the struct media_device_info
 * that is returned by ioctl MEDIA_IOC_DEVICE_INFO.
 *
 * V10 has RKISP1_CIF_ISP_HISTOGRAM_WEIGHT_GRIDS_SIZE_V10 entries, V12 has
 * RKISP1_CIF_ISP_HISTOGRAM_WEIGHT_GRIDS_SIZE_V12 entries.
 * RKISP1_CIF_ISP_HISTOGRAM_WEIGHT_GRIDS_SIZE is equal to the maximum of the
 * two.
 */
struct rkisp1_cif_isp_hst_config {
	__u32 mode;
	__u8 histogram_predivider;
	struct rkisp1_cif_isp_window meas_window;
	__u8 hist_weight[RKISP1_CIF_ISP_HISTOGRAM_WEIGHT_GRIDS_SIZE];
};

/**
 * struct rkisp1_cif_isp_aec_config - Configuration for Auto Exposure statistics
 *
 * @mode: Exposure measure mode (from enum rkisp1_cif_isp_exp_meas_mode)
 * @autostop: stop mode (from enum rkisp1_cif_isp_exp_ctrl_autostop)
 * @meas_window: coordinates of the measure window
 */
struct rkisp1_cif_isp_aec_config {
	__u32 mode;
	__u32 autostop;
	struct rkisp1_cif_isp_window meas_window;
};

/**
 * struct rkisp1_cif_isp_afc_config - Configuration for the Auto Focus statistics
 *
 * @num_afm_win: max RKISP1_CIF_ISP_AFM_MAX_WINDOWS
 * @afm_win: coordinates of the meas window
 * @thres: threshold used for minimizing the influence of noise
 * @var_shift: the number of bits for the shift operation at the end of the
 *	       calculation chain.
 */
struct rkisp1_cif_isp_afc_config {
	__u8 num_afm_win;
	struct rkisp1_cif_isp_window afm_win[RKISP1_CIF_ISP_AFM_MAX_WINDOWS];
	__u32 thres;
	__u32 var_shift;
};

/**
 * enum rkisp1_cif_isp_dpf_gain_usage - dpf gain usage
 * @RKISP1_CIF_ISP_DPF_GAIN_USAGE_DISABLED: don't use any gains in preprocessing stage
 * @RKISP1_CIF_ISP_DPF_GAIN_USAGE_NF_GAINS: use only the noise function gains from
 *				    registers DPF_NF_GAIN_R, ...
 * @RKISP1_CIF_ISP_DPF_GAIN_USAGE_LSC_GAINS:  use only the gains from LSC module
 * @RKISP1_CIF_ISP_DPF_GAIN_USAGE_NF_LSC_GAINS: use the noise function gains and the
 *					gains from LSC module
 * @RKISP1_CIF_ISP_DPF_GAIN_USAGE_AWB_GAINS: use only the gains from AWB module
 * @RKISP1_CIF_ISP_DPF_GAIN_USAGE_AWB_LSC_GAINS: use the gains from AWB and LSC module
 * @RKISP1_CIF_ISP_DPF_GAIN_USAGE_MAX: upper border (only for an internal evaluation)
 */
enum rkisp1_cif_isp_dpf_gain_usage {
	RKISP1_CIF_ISP_DPF_GAIN_USAGE_DISABLED,
	RKISP1_CIF_ISP_DPF_GAIN_USAGE_NF_GAINS,
	RKISP1_CIF_ISP_DPF_GAIN_USAGE_LSC_GAINS,
	RKISP1_CIF_ISP_DPF_GAIN_USAGE_NF_LSC_GAINS,
	RKISP1_CIF_ISP_DPF_GAIN_USAGE_AWB_GAINS,
	RKISP1_CIF_ISP_DPF_GAIN_USAGE_AWB_LSC_GAINS,
	RKISP1_CIF_ISP_DPF_GAIN_USAGE_MAX
};

/**
 * enum rkisp1_cif_isp_dpf_rb_filtersize - Red and blue filter sizes
 * @RKISP1_CIF_ISP_DPF_RB_FILTERSIZE_13x9: red and blue filter kernel size 13x9
 *				   (means 7x5 active pixel)
 * @RKISP1_CIF_ISP_DPF_RB_FILTERSIZE_9x9: red and blue filter kernel size 9x9
 *				   (means 5x5 active pixel)
 */
enum rkisp1_cif_isp_dpf_rb_filtersize {
	RKISP1_CIF_ISP_DPF_RB_FILTERSIZE_13x9,
	RKISP1_CIF_ISP_DPF_RB_FILTERSIZE_9x9,
};

/**
 * enum rkisp1_cif_isp_dpf_nll_scale_mode - dpf noise level scale mode
 * @RKISP1_CIF_ISP_NLL_SCALE_LINEAR: use a linear scaling
 * @RKISP1_CIF_ISP_NLL_SCALE_LOGARITHMIC: use a logarithmic scaling
 */
enum rkisp1_cif_isp_dpf_nll_scale_mode {
	RKISP1_CIF_ISP_NLL_SCALE_LINEAR,
	RKISP1_CIF_ISP_NLL_SCALE_LOGARITHMIC,
};

/**
 * struct rkisp1_cif_isp_dpf_nll - Noise level lookup
 *
 * @coeff: Noise level Lookup coefficient
 * @scale_mode: dpf noise level scale mode (from enum rkisp1_cif_isp_dpf_nll_scale_mode)
 */
struct rkisp1_cif_isp_dpf_nll {
	__u16 coeff[RKISP1_CIF_ISP_DPF_MAX_NLF_COEFFS];
	__u32 scale_mode;
};

/**
 * struct rkisp1_cif_isp_dpf_rb_flt - Red blue filter config
 *
 * @fltsize: The filter size for the red and blue pixels
 *	     (from enum rkisp1_cif_isp_dpf_rb_filtersize)
 * @spatial_coeff: Spatial weights
 * @r_enable: enable filter processing for red pixels
 * @b_enable: enable filter processing for blue pixels
 */
struct rkisp1_cif_isp_dpf_rb_flt {
	__u32 fltsize;
	__u8 spatial_coeff[RKISP1_CIF_ISP_DPF_MAX_SPATIAL_COEFFS];
	__u8 r_enable;
	__u8 b_enable;
};

/**
 * struct rkisp1_cif_isp_dpf_g_flt - Green filter Configuration
 *
 * @spatial_coeff: Spatial weights
 * @gr_enable: enable filter processing for green pixels in green/red lines
 * @gb_enable: enable filter processing for green pixels in green/blue lines
 */
struct rkisp1_cif_isp_dpf_g_flt {
	__u8 spatial_coeff[RKISP1_CIF_ISP_DPF_MAX_SPATIAL_COEFFS];
	__u8 gr_enable;
	__u8 gb_enable;
};

/**
 * struct rkisp1_cif_isp_dpf_gain - Noise function Configuration
 *
 * @mode: dpf gain usage  (from enum rkisp1_cif_isp_dpf_gain_usage)
 * @nf_r_gain: Noise function Gain that replaces the AWB gain for red pixels
 * @nf_b_gain: Noise function Gain that replaces the AWB gain for blue pixels
 * @nf_gr_gain: Noise function Gain that replaces the AWB gain
 *		for green pixels in a red line
 * @nf_gb_gain: Noise function Gain that replaces the AWB gain
 *		for green pixels in a blue line
 */
struct rkisp1_cif_isp_dpf_gain {
	__u32 mode;
	__u16 nf_r_gain;
	__u16 nf_b_gain;
	__u16 nf_gr_gain;
	__u16 nf_gb_gain;
};

/**
 * struct rkisp1_cif_isp_dpf_config - Configuration used by De-noising pre-filter
 *
 * @gain: noise function gain
 * @g_flt: green filter config
 * @rb_flt: red blue filter config
 * @nll: noise level lookup
 */
struct rkisp1_cif_isp_dpf_config {
	struct rkisp1_cif_isp_dpf_gain gain;
	struct rkisp1_cif_isp_dpf_g_flt g_flt;
	struct rkisp1_cif_isp_dpf_rb_flt rb_flt;
	struct rkisp1_cif_isp_dpf_nll nll;
};

/**
 * struct rkisp1_cif_isp_dpf_strength_config - strength of the filter
 *
 * @r: filter strength of the RED filter
 * @g: filter strength of the GREEN filter
 * @b: filter strength of the BLUE filter
 */
struct rkisp1_cif_isp_dpf_strength_config {
	__u8 r;
	__u8 g;
	__u8 b;
};

/**
 * struct rkisp1_cif_isp_isp_other_cfg - Parameters for some blocks in rockchip isp1
 *
 * @dpcc_config: Defect Pixel Cluster Correction config
 * @bls_config: Black Level Subtraction config
 * @sdg_config: sensor degamma config
 * @lsc_config: Lens Shade config
 * @awb_gain_config: Auto White balance gain config
 * @flt_config: filter config
 * @bdm_config: demosaic config
 * @ctk_config: cross talk config
 * @goc_config: gamma out config
 * @bls_config: black level subtraction config
 * @dpf_config: De-noising pre-filter config
 * @dpf_strength_config: dpf strength config
 * @cproc_config: color process config
 * @ie_config: image effects config
 */
struct rkisp1_cif_isp_isp_other_cfg {
	struct rkisp1_cif_isp_dpcc_config dpcc_config;
	struct rkisp1_cif_isp_bls_config bls_config;
	struct rkisp1_cif_isp_sdg_config sdg_config;
	struct rkisp1_cif_isp_lsc_config lsc_config;
	struct rkisp1_cif_isp_awb_gain_config awb_gain_config;
	struct rkisp1_cif_isp_flt_config flt_config;
	struct rkisp1_cif_isp_bdm_config bdm_config;
	struct rkisp1_cif_isp_ctk_config ctk_config;
	struct rkisp1_cif_isp_goc_config goc_config;
	struct rkisp1_cif_isp_dpf_config dpf_config;
	struct rkisp1_cif_isp_dpf_strength_config dpf_strength_config;
	struct rkisp1_cif_isp_cproc_config cproc_config;
	struct rkisp1_cif_isp_ie_config ie_config;
};

/**
 * struct rkisp1_cif_isp_isp_meas_cfg - Rockchip ISP1 Measure Parameters
 *
 * @awb_meas_config: auto white balance config
 * @hst_config: histogram config
 * @aec_config: auto exposure config
 * @afc_config: auto focus config
 */
struct rkisp1_cif_isp_isp_meas_cfg {
	struct rkisp1_cif_isp_awb_meas_config awb_meas_config;
	struct rkisp1_cif_isp_hst_config hst_config;
	struct rkisp1_cif_isp_aec_config aec_config;
	struct rkisp1_cif_isp_afc_config afc_config;
};

/**
 * struct rkisp1_params_cfg - Rockchip ISP1 Input Parameters Meta Data
 *
 * @module_en_update: mask the enable bits of which module should be updated
 * @module_ens: mask the enable value of each module, only update the module
 *		which correspond bit was set in module_en_update
 * @module_cfg_update: mask the config bits of which module should be updated
 * @meas: measurement config
 * @others: other config
 */
struct rkisp1_params_cfg {
	__u32 module_en_update;
	__u32 module_ens;
	__u32 module_cfg_update;

	struct rkisp1_cif_isp_isp_meas_cfg meas;
	struct rkisp1_cif_isp_isp_other_cfg others;
};

/**
 * struct rkisp1_cif_isp_compand_bls_config - Rockchip ISP1 Companding parameters (BLS)
 * @r: Fixed subtraction value for Bayer pattern R
 * @gr: Fixed subtraction value for Bayer pattern Gr
 * @gb: Fixed subtraction value for Bayer pattern Gb
 * @b: Fixed subtraction value for Bayer pattern B
 *
 * The values will be subtracted from the sensor values. Note that unlike the
 * dedicated BLS block, the BLS values in the compander are 20-bit unsigned.
 */
struct rkisp1_cif_isp_compand_bls_config {
	__u32 r;
	__u32 gr;
	__u32 gb;
	__u32 b;
};

/**
 * struct rkisp1_cif_isp_compand_curve_config - Rockchip ISP1 Companding
 * parameters (expand and compression curves)
 * @px: Compand curve x-values. Each value stores the distance from the
 *      previous x-value, expressed as log2 of the distance on 5 bits.
 * @x: Compand curve x-values. The functionality of these parameters are
 *     unknown due to do a lack of hardware documentation, but these are left
 *     here for future compatibility purposes.
 * @y: Compand curve y-values
 */
struct rkisp1_cif_isp_compand_curve_config {
	__u8 px[RKISP1_CIF_ISP_COMPAND_NUM_POINTS];
	__u32 x[RKISP1_CIF_ISP_COMPAND_NUM_POINTS];
	__u32 y[RKISP1_CIF_ISP_COMPAND_NUM_POINTS];
};

/*---------- PART2: Measurement Statistics ------------*/

/**
 * struct rkisp1_cif_isp_awb_meas - AWB measured values
 *
 * @cnt: White pixel count, number of "white pixels" found during last
 *	 measurement
 * @mean_y_or_g: Mean value of Y within window and frames,
 *		 Green if RGB is selected.
 * @mean_cb_or_b: Mean value of Cb within window and frames,
 *		  Blue if RGB is selected.
 * @mean_cr_or_r: Mean value of Cr within window and frames,
 *		  Red if RGB is selected.
 */
struct rkisp1_cif_isp_awb_meas {
	__u32 cnt;
	__u8 mean_y_or_g;
	__u8 mean_cb_or_b;
	__u8 mean_cr_or_r;
};

/**
 * struct rkisp1_cif_isp_awb_stat - statistics automatic white balance data
 *
 * @awb_mean: Mean measured data
 */
struct rkisp1_cif_isp_awb_stat {
	struct rkisp1_cif_isp_awb_meas awb_mean[RKISP1_CIF_ISP_AWB_MAX_GRID];
};

/**
 * struct rkisp1_cif_isp_bls_meas_val - BLS measured values
 *
 * @meas_r: Mean measured value for Bayer pattern R
 * @meas_gr: Mean measured value for Bayer pattern Gr
 * @meas_gb: Mean measured value for Bayer pattern Gb
 * @meas_b: Mean measured value for Bayer pattern B
 */
struct rkisp1_cif_isp_bls_meas_val {
	__u16 meas_r;
	__u16 meas_gr;
	__u16 meas_gb;
	__u16 meas_b;
};

/**
 * struct rkisp1_cif_isp_ae_stat - statistics auto exposure data
 *
 * @exp_mean: Mean luminance value of block xx
 * @bls_val:  BLS measured values
 *
 * The number of entries of @exp_mean depends on the hardware revision
 * as is reported by the hw_revision field of the struct media_device_info
 * that is returned by ioctl MEDIA_IOC_DEVICE_INFO.
 *
 * V10 has RKISP1_CIF_ISP_AE_MEAN_MAX_V10 entries, V12 has
 * RKISP1_CIF_ISP_AE_MEAN_MAX_V12 entries. RKISP1_CIF_ISP_AE_MEAN_MAX is equal
 * to the maximum of the two.
 *
 * Image is divided into 5x5 blocks on V10 and 9x9 blocks on V12.
 */
struct rkisp1_cif_isp_ae_stat {
	__u8 exp_mean[RKISP1_CIF_ISP_AE_MEAN_MAX];
	struct rkisp1_cif_isp_bls_meas_val bls_val;
};

/**
 * struct rkisp1_cif_isp_af_meas_val - AF measured values
 *
 * @sum: sharpness value
 * @lum: luminance value
 */
struct rkisp1_cif_isp_af_meas_val {
	__u32 sum;
	__u32 lum;
};

/**
 * struct rkisp1_cif_isp_af_stat - statistics auto focus data
 *
 * @window: AF measured value of window x
 *
 * The module measures the sharpness in 3 windows of selectable size via
 * register settings(ISP_AFM_*_A/B/C)
 */
struct rkisp1_cif_isp_af_stat {
	struct rkisp1_cif_isp_af_meas_val window[RKISP1_CIF_ISP_AFM_MAX_WINDOWS];
};

/**
 * struct rkisp1_cif_isp_hist_stat - statistics histogram data
 *
 * @hist_bins: measured bin counters. Each bin is a 20 bits unsigned fixed point
 *	       type. Bits 0-4 are the fractional part and bits 5-19 are the
 *	       integer part.
 *
 * The window of the measurements area is divided to 5x5 sub-windows for
 * V10 and to 9x9 sub-windows for V12. The histogram is then computed for each
 * sub-window independently and the final result is a weighted average of the
 * histogram measurements on all sub-windows. The window of the measurements
 * area and the weight of each sub-window are configurable using
 * struct @rkisp1_cif_isp_hst_config.
 *
 * The histogram contains 16 bins in V10 and 32 bins in V12.
 *
 * The number of entries of @hist_bins depends on the hardware revision
 * as is reported by the hw_revision field of the struct media_device_info
 * that is returned by ioctl MEDIA_IOC_DEVICE_INFO.
 *
 * V10 has RKISP1_CIF_ISP_HIST_BIN_N_MAX_V10 entries, V12 has
 * RKISP1_CIF_ISP_HIST_BIN_N_MAX_V12 entries. RKISP1_CIF_ISP_HIST_BIN_N_MAX is
 * equal to the maximum of the two.
 */
struct rkisp1_cif_isp_hist_stat {
	__u32 hist_bins[RKISP1_CIF_ISP_HIST_BIN_N_MAX];
};

/**
 * struct rkisp1_cif_isp_stat - Rockchip ISP1 Statistics Data
 *
 * @awb: statistics data for automatic white balance
 * @ae: statistics data for auto exposure
 * @af: statistics data for auto focus
 * @hist: statistics histogram data
 */
struct rkisp1_cif_isp_stat {
	struct rkisp1_cif_isp_awb_stat awb;
	struct rkisp1_cif_isp_ae_stat ae;
	struct rkisp1_cif_isp_af_stat af;
	struct rkisp1_cif_isp_hist_stat hist;
};

/**
 * struct rkisp1_stat_buffer - Rockchip ISP1 Statistics Meta Data
 *
 * @meas_type: measurement types (RKISP1_CIF_ISP_STAT_* definitions)
 * @frame_id: frame ID for sync
 * @params: statistics data
 */
struct rkisp1_stat_buffer {
	__u32 meas_type;
	__u32 frame_id;
	struct rkisp1_cif_isp_stat params;
};

<<<<<<< HEAD
=======
/*---------- PART3: Extensible Configuration Parameters  ------------*/

/**
 * enum rkisp1_ext_params_block_type - RkISP1 extensible params block type
 *
 * @RKISP1_EXT_PARAMS_BLOCK_TYPE_BLS: Black level subtraction
 * @RKISP1_EXT_PARAMS_BLOCK_TYPE_DPCC: Defect pixel cluster correction
 * @RKISP1_EXT_PARAMS_BLOCK_TYPE_SDG: Sensor de-gamma
 * @RKISP1_EXT_PARAMS_BLOCK_TYPE_AWB_GAIN: Auto white balance gains
 * @RKISP1_EXT_PARAMS_BLOCK_TYPE_FLT: ISP filtering
 * @RKISP1_EXT_PARAMS_BLOCK_TYPE_BDM: Bayer de-mosaic
 * @RKISP1_EXT_PARAMS_BLOCK_TYPE_CTK: Cross-talk correction
 * @RKISP1_EXT_PARAMS_BLOCK_TYPE_GOC: Gamma out correction
 * @RKISP1_EXT_PARAMS_BLOCK_TYPE_DPF: De-noise pre-filter
 * @RKISP1_EXT_PARAMS_BLOCK_TYPE_DPF_STRENGTH: De-noise pre-filter strength
 * @RKISP1_EXT_PARAMS_BLOCK_TYPE_CPROC: Color processing
 * @RKISP1_EXT_PARAMS_BLOCK_TYPE_IE: Image effects
 * @RKISP1_EXT_PARAMS_BLOCK_TYPE_LSC: Lens shading correction
 * @RKISP1_EXT_PARAMS_BLOCK_TYPE_AWB_MEAS: Auto white balance statistics
 * @RKISP1_EXT_PARAMS_BLOCK_TYPE_HST_MEAS: Histogram statistics
 * @RKISP1_EXT_PARAMS_BLOCK_TYPE_AEC_MEAS: Auto exposure statistics
 * @RKISP1_EXT_PARAMS_BLOCK_TYPE_AFC_MEAS: Auto-focus statistics
 * @RKISP1_EXT_PARAMS_BLOCK_TYPE_COMPAND_BLS: BLS in the compand block
 * @RKISP1_EXT_PARAMS_BLOCK_TYPE_COMPAND_EXPAND: Companding expand curve
 * @RKISP1_EXT_PARAMS_BLOCK_TYPE_COMPAND_COMPRESS: Companding compress curve
 */
enum rkisp1_ext_params_block_type {
	RKISP1_EXT_PARAMS_BLOCK_TYPE_BLS,
	RKISP1_EXT_PARAMS_BLOCK_TYPE_DPCC,
	RKISP1_EXT_PARAMS_BLOCK_TYPE_SDG,
	RKISP1_EXT_PARAMS_BLOCK_TYPE_AWB_GAIN,
	RKISP1_EXT_PARAMS_BLOCK_TYPE_FLT,
	RKISP1_EXT_PARAMS_BLOCK_TYPE_BDM,
	RKISP1_EXT_PARAMS_BLOCK_TYPE_CTK,
	RKISP1_EXT_PARAMS_BLOCK_TYPE_GOC,
	RKISP1_EXT_PARAMS_BLOCK_TYPE_DPF,
	RKISP1_EXT_PARAMS_BLOCK_TYPE_DPF_STRENGTH,
	RKISP1_EXT_PARAMS_BLOCK_TYPE_CPROC,
	RKISP1_EXT_PARAMS_BLOCK_TYPE_IE,
	RKISP1_EXT_PARAMS_BLOCK_TYPE_LSC,
	RKISP1_EXT_PARAMS_BLOCK_TYPE_AWB_MEAS,
	RKISP1_EXT_PARAMS_BLOCK_TYPE_HST_MEAS,
	RKISP1_EXT_PARAMS_BLOCK_TYPE_AEC_MEAS,
	RKISP1_EXT_PARAMS_BLOCK_TYPE_AFC_MEAS,
	RKISP1_EXT_PARAMS_BLOCK_TYPE_COMPAND_BLS,
	RKISP1_EXT_PARAMS_BLOCK_TYPE_COMPAND_EXPAND,
	RKISP1_EXT_PARAMS_BLOCK_TYPE_COMPAND_COMPRESS,
};

#define RKISP1_EXT_PARAMS_FL_BLOCK_DISABLE	(1U << 0)
#define RKISP1_EXT_PARAMS_FL_BLOCK_ENABLE	(1U << 1)

/**
 * struct rkisp1_ext_params_block_header - RkISP1 extensible parameters block
 *					   header
 *
 * This structure represents the common part of all the ISP configuration
 * blocks. Each parameters block shall embed an instance of this structure type
 * as its first member, followed by the block-specific configuration data. The
 * driver inspects this common header to discern the block type and its size and
 * properly handle the block content by casting it to the correct block-specific
 * type.
 *
 * The @type field is one of the values enumerated by
 * :c:type:`rkisp1_ext_params_block_type` and specifies how the data should be
 * interpreted by the driver. The @size field specifies the size of the
 * parameters block and is used by the driver for validation purposes.
 *
 * The @flags field is a bitmask of per-block flags RKISP1_EXT_PARAMS_FL_*.
 *
 * When userspace wants to configure and enable an ISP block it shall fully
 * populate the block configuration and set the
 * RKISP1_EXT_PARAMS_FL_BLOCK_ENABLE bit in the @flags field.
 *
 * When userspace simply wants to disable an ISP block the
 * RKISP1_EXT_PARAMS_FL_BLOCK_DISABLE bit should be set in @flags field. The
 * driver ignores the rest of the block configuration structure in this case.
 *
 * If a new configuration of an ISP block has to be applied userspace shall
 * fully populate the ISP block configuration and omit setting the
 * RKISP1_EXT_PARAMS_FL_BLOCK_ENABLE and RKISP1_EXT_PARAMS_FL_BLOCK_DISABLE bits
 * in the @flags field.
 *
 * Setting both the RKISP1_EXT_PARAMS_FL_BLOCK_ENABLE and
 * RKISP1_EXT_PARAMS_FL_BLOCK_DISABLE bits in the @flags field is not allowed
 * and not accepted by the driver.
 *
 * Userspace is responsible for correctly populating the parameters block header
 * fields (@type, @flags and @size) and the block-specific parameters.
 *
 * For example:
 *
 * .. code-block:: c
 *
 *	void populate_bls(struct rkisp1_ext_params_block_header *block) {
 *		struct rkisp1_ext_params_bls_config *bls =
 *			(struct rkisp1_ext_params_bls_config *)block;
 *
 *		bls->header.type = RKISP1_EXT_PARAMS_BLOCK_ID_BLS;
 *		bls->header.flags = RKISP1_EXT_PARAMS_FL_BLOCK_ENABLE;
 *		bls->header.size = sizeof(*bls);
 *
 *		bls->config.enable_auto = 0;
 *		bls->config.fixed_val.r = blackLevelRed_;
 *		bls->config.fixed_val.gr = blackLevelGreenR_;
 *		bls->config.fixed_val.gb = blackLevelGreenB_;
 *		bls->config.fixed_val.b = blackLevelBlue_;
 *	}
 *
 * @type: The parameters block type, see
 *	  :c:type:`rkisp1_ext_params_block_type`
 * @flags: A bitmask of block flags
 * @size: Size (in bytes) of the parameters block, including this header
 */
struct rkisp1_ext_params_block_header {
	__u16 type;
	__u16 flags;
	__u32 size;
};

/**
 * struct rkisp1_ext_params_bls_config - RkISP1 extensible params BLS config
 *
 * RkISP1 extensible parameters Black Level Subtraction configuration block.
 * Identified by :c:type:`RKISP1_EXT_PARAMS_BLOCK_TYPE_BLS`.
 *
 * @header: The RkISP1 extensible parameters header, see
 *	    :c:type:`rkisp1_ext_params_block_header`
 * @config: Black Level Subtraction configuration, see
 *	    :c:type:`rkisp1_cif_isp_bls_config`
 */
struct rkisp1_ext_params_bls_config {
	struct rkisp1_ext_params_block_header header;
	struct rkisp1_cif_isp_bls_config config;
} __attribute__((aligned(8)));

/**
 * struct rkisp1_ext_params_dpcc_config - RkISP1 extensible params DPCC config
 *
 * RkISP1 extensible parameters Defective Pixel Cluster Correction configuration
 * block. Identified by :c:type:`RKISP1_EXT_PARAMS_BLOCK_TYPE_DPCC`.
 *
 * @header: The RkISP1 extensible parameters header, see
 *	    :c:type:`rkisp1_ext_params_block_header`
 * @config: Defective Pixel Cluster Correction configuration, see
 *	    :c:type:`rkisp1_cif_isp_dpcc_config`
 */
struct rkisp1_ext_params_dpcc_config {
	struct rkisp1_ext_params_block_header header;
	struct rkisp1_cif_isp_dpcc_config config;
} __attribute__((aligned(8)));

/**
 * struct rkisp1_ext_params_sdg_config - RkISP1 extensible params SDG config
 *
 * RkISP1 extensible parameters Sensor Degamma configuration block. Identified
 * by :c:type:`RKISP1_EXT_PARAMS_BLOCK_TYPE_SDG`.
 *
 * @header: The RkISP1 extensible parameters header, see
 *	    :c:type:`rkisp1_ext_params_block_header`
 * @config: Sensor Degamma configuration, see
 *	    :c:type:`rkisp1_cif_isp_sdg_config`
 */
struct rkisp1_ext_params_sdg_config {
	struct rkisp1_ext_params_block_header header;
	struct rkisp1_cif_isp_sdg_config config;
} __attribute__((aligned(8)));

/**
 * struct rkisp1_ext_params_lsc_config - RkISP1 extensible params LSC config
 *
 * RkISP1 extensible parameters Lens Shading Correction configuration block.
 * Identified by :c:type:`RKISP1_EXT_PARAMS_BLOCK_TYPE_LSC`.
 *
 * @header: The RkISP1 extensible parameters header, see
 *	    :c:type:`rkisp1_ext_params_block_header`
 * @config: Lens Shading Correction configuration, see
 *	    :c:type:`rkisp1_cif_isp_lsc_config`
 */
struct rkisp1_ext_params_lsc_config {
	struct rkisp1_ext_params_block_header header;
	struct rkisp1_cif_isp_lsc_config config;
} __attribute__((aligned(8)));

/**
 * struct rkisp1_ext_params_awb_gain_config - RkISP1 extensible params AWB
 *					      gain config
 *
 * RkISP1 extensible parameters Auto-White Balance Gains configuration block.
 * Identified by :c:type:`RKISP1_EXT_PARAMS_BLOCK_TYPE_AWB_GAIN`.
 *
 * @header: The RkISP1 extensible parameters header, see
 *	    :c:type:`rkisp1_ext_params_block_header`
 * @config: Auto-White Balance Gains configuration, see
 *	    :c:type:`rkisp1_cif_isp_awb_gain_config`
 */
struct rkisp1_ext_params_awb_gain_config {
	struct rkisp1_ext_params_block_header header;
	struct rkisp1_cif_isp_awb_gain_config config;
} __attribute__((aligned(8)));

/**
 * struct rkisp1_ext_params_flt_config - RkISP1 extensible params FLT config
 *
 * RkISP1 extensible parameters Filter configuration block. Identified by
 * :c:type:`RKISP1_EXT_PARAMS_BLOCK_TYPE_FLT`.
 *
 * @header: The RkISP1 extensible parameters header, see
 *	    :c:type:`rkisp1_ext_params_block_header`
 * @config: Filter configuration, see :c:type:`rkisp1_cif_isp_flt_config`
 */
struct rkisp1_ext_params_flt_config {
	struct rkisp1_ext_params_block_header header;
	struct rkisp1_cif_isp_flt_config config;
} __attribute__((aligned(8)));

/**
 * struct rkisp1_ext_params_bdm_config - RkISP1 extensible params BDM config
 *
 * RkISP1 extensible parameters Demosaicing configuration block. Identified by
 * :c:type:`RKISP1_EXT_PARAMS_BLOCK_TYPE_BDM`.
 *
 * @header: The RkISP1 extensible parameters header, see
 *	    :c:type:`rkisp1_ext_params_block_header`
 * @config: Demosaicing configuration, see :c:type:`rkisp1_cif_isp_bdm_config`
 */
struct rkisp1_ext_params_bdm_config {
	struct rkisp1_ext_params_block_header header;
	struct rkisp1_cif_isp_bdm_config config;
} __attribute__((aligned(8)));

/**
 * struct rkisp1_ext_params_ctk_config - RkISP1 extensible params CTK config
 *
 * RkISP1 extensible parameters Cross-Talk configuration block. Identified by
 * :c:type:`RKISP1_EXT_PARAMS_BLOCK_TYPE_CTK`.
 *
 * @header: The RkISP1 extensible parameters header, see
 *	    :c:type:`rkisp1_ext_params_block_header`
 * @config: Cross-Talk configuration, see :c:type:`rkisp1_cif_isp_ctk_config`
 */
struct rkisp1_ext_params_ctk_config {
	struct rkisp1_ext_params_block_header header;
	struct rkisp1_cif_isp_ctk_config config;
} __attribute__((aligned(8)));

/**
 * struct rkisp1_ext_params_goc_config - RkISP1 extensible params GOC config
 *
 * RkISP1 extensible parameters Gamma-Out configuration block. Identified by
 * :c:type:`RKISP1_EXT_PARAMS_BLOCK_TYPE_GOC`.
 *
 * @header: The RkISP1 extensible parameters header, see
 *	    :c:type:`rkisp1_ext_params_block_header`
 * @config: Gamma-Out configuration, see :c:type:`rkisp1_cif_isp_goc_config`
 */
struct rkisp1_ext_params_goc_config {
	struct rkisp1_ext_params_block_header header;
	struct rkisp1_cif_isp_goc_config config;
} __attribute__((aligned(8)));

/**
 * struct rkisp1_ext_params_dpf_config - RkISP1 extensible params DPF config
 *
 * RkISP1 extensible parameters De-noise Pre-Filter configuration block.
 * Identified by :c:type:`RKISP1_EXT_PARAMS_BLOCK_TYPE_DPF`.
 *
 * @header: The RkISP1 extensible parameters header, see
 *	    :c:type:`rkisp1_ext_params_block_header`
 * @config: De-noise Pre-Filter configuration, see
 *	    :c:type:`rkisp1_cif_isp_dpf_config`
 */
struct rkisp1_ext_params_dpf_config {
	struct rkisp1_ext_params_block_header header;
	struct rkisp1_cif_isp_dpf_config config;
} __attribute__((aligned(8)));

/**
 * struct rkisp1_ext_params_dpf_strength_config - RkISP1 extensible params DPF
 *						  strength config
 *
 * RkISP1 extensible parameters De-noise Pre-Filter strength configuration
 * block. Identified by :c:type:`RKISP1_EXT_PARAMS_BLOCK_TYPE_DPF_STRENGTH`.
 *
 * @header: The RkISP1 extensible parameters header, see
 *	    :c:type:`rkisp1_ext_params_block_header`
 * @config: De-noise Pre-Filter strength configuration, see
 *	    :c:type:`rkisp1_cif_isp_dpf_strength_config`
 */
struct rkisp1_ext_params_dpf_strength_config {
	struct rkisp1_ext_params_block_header header;
	struct rkisp1_cif_isp_dpf_strength_config config;
} __attribute__((aligned(8)));

/**
 * struct rkisp1_ext_params_cproc_config - RkISP1 extensible params CPROC config
 *
 * RkISP1 extensible parameters Color Processing configuration block.
 * Identified by :c:type:`RKISP1_EXT_PARAMS_BLOCK_TYPE_CPROC`.
 *
 * @header: The RkISP1 extensible parameters header, see
 *	    :c:type:`rkisp1_ext_params_block_header`
 * @config: Color processing configuration, see
 *	    :c:type:`rkisp1_cif_isp_cproc_config`
 */
struct rkisp1_ext_params_cproc_config {
	struct rkisp1_ext_params_block_header header;
	struct rkisp1_cif_isp_cproc_config config;
} __attribute__((aligned(8)));

/**
 * struct rkisp1_ext_params_ie_config - RkISP1 extensible params IE config
 *
 * RkISP1 extensible parameters Image Effect configuration block. Identified by
 * :c:type:`RKISP1_EXT_PARAMS_BLOCK_TYPE_IE`.
 *
 * @header: The RkISP1 extensible parameters header, see
 *	    :c:type:`rkisp1_ext_params_block_header`
 * @config: Image Effect configuration, see :c:type:`rkisp1_cif_isp_ie_config`
 */
struct rkisp1_ext_params_ie_config {
	struct rkisp1_ext_params_block_header header;
	struct rkisp1_cif_isp_ie_config config;
} __attribute__((aligned(8)));

/**
 * struct rkisp1_ext_params_awb_meas_config - RkISP1 extensible params AWB
 *					      Meas config
 *
 * RkISP1 extensible parameters Auto-White Balance Measurement configuration
 * block. Identified by :c:type:`RKISP1_EXT_PARAMS_BLOCK_TYPE_AWB_MEAS`.
 *
 * @header: The RkISP1 extensible parameters header, see
 *	    :c:type:`rkisp1_ext_params_block_header`
 * @config: Auto-White Balance measure configuration, see
 *	    :c:type:`rkisp1_cif_isp_awb_meas_config`
 */
struct rkisp1_ext_params_awb_meas_config {
	struct rkisp1_ext_params_block_header header;
	struct rkisp1_cif_isp_awb_meas_config config;
} __attribute__((aligned(8)));

/**
 * struct rkisp1_ext_params_hst_config - RkISP1 extensible params Histogram config
 *
 * RkISP1 extensible parameters Histogram statistics configuration block.
 * Identified by :c:type:`RKISP1_EXT_PARAMS_BLOCK_TYPE_HST_MEAS`.
 *
 * @header: The RkISP1 extensible parameters header, see
 *	    :c:type:`rkisp1_ext_params_block_header`
 * @config: Histogram statistics configuration, see
 *	    :c:type:`rkisp1_cif_isp_hst_config`
 */
struct rkisp1_ext_params_hst_config {
	struct rkisp1_ext_params_block_header header;
	struct rkisp1_cif_isp_hst_config config;
} __attribute__((aligned(8)));

/**
 * struct rkisp1_ext_params_aec_config - RkISP1 extensible params AEC config
 *
 * RkISP1 extensible parameters Auto-Exposure statistics configuration block.
 * Identified by :c:type:`RKISP1_EXT_PARAMS_BLOCK_TYPE_AEC_MEAS`.
 *
 * @header: The RkISP1 extensible parameters header, see
 *	    :c:type:`rkisp1_ext_params_block_header`
 * @config: Auto-Exposure statistics configuration, see
 *	    :c:type:`rkisp1_cif_isp_aec_config`
 */
struct rkisp1_ext_params_aec_config {
	struct rkisp1_ext_params_block_header header;
	struct rkisp1_cif_isp_aec_config config;
} __attribute__((aligned(8)));

/**
 * struct rkisp1_ext_params_afc_config - RkISP1 extensible params AFC config
 *
 * RkISP1 extensible parameters Auto-Focus statistics configuration block.
 * Identified by :c:type:`RKISP1_EXT_PARAMS_BLOCK_TYPE_AFC_MEAS`.
 *
 * @header: The RkISP1 extensible parameters header, see
 *	    :c:type:`rkisp1_ext_params_block_header`
 * @config: Auto-Focus statistics configuration, see
 *	    :c:type:`rkisp1_cif_isp_afc_config`
 */
struct rkisp1_ext_params_afc_config {
	struct rkisp1_ext_params_block_header header;
	struct rkisp1_cif_isp_afc_config config;
} __attribute__((aligned(8)));

/**
 * struct rkisp1_ext_params_compand_bls_config - RkISP1 extensible params
 * Compand BLS config
 *
 * RkISP1 extensible parameters Companding configuration block (black level
 * subtraction). Identified by :c:type:`RKISP1_EXT_PARAMS_BLOCK_TYPE_COMPAND_BLS`.
 *
 * @header: The RkISP1 extensible parameters header, see
 *	    :c:type:`rkisp1_ext_params_block_header`
 * @config: Companding BLS configuration, see
 *	    :c:type:`rkisp1_cif_isp_compand_bls_config`
 */
struct rkisp1_ext_params_compand_bls_config {
	struct rkisp1_ext_params_block_header header;
	struct rkisp1_cif_isp_compand_bls_config config;
} __attribute__((aligned(8)));

/**
 * struct rkisp1_ext_params_compand_curve_config - RkISP1 extensible params
 * Compand curve config
 *
 * RkISP1 extensible parameters Companding configuration block (expand and
 * compression curves). Identified by
 * :c:type:`RKISP1_EXT_PARAMS_BLOCK_TYPE_COMPAND_EXPAND` or
 * :c:type:`RKISP1_EXT_PARAMS_BLOCK_TYPE_COMPAND_COMPRESS`.
 *
 * @header: The RkISP1 extensible parameters header, see
 *	    :c:type:`rkisp1_ext_params_block_header`
 * @config: Companding curve configuration, see
 *	    :c:type:`rkisp1_cif_isp_compand_curve_config`
 */
struct rkisp1_ext_params_compand_curve_config {
	struct rkisp1_ext_params_block_header header;
	struct rkisp1_cif_isp_compand_curve_config config;
} __attribute__((aligned(8)));

/*
 * The rkisp1_ext_params_compand_curve_config structure is counted twice as it
 * is used for both the COMPAND_EXPAND and COMPAND_COMPRESS block types.
 */
#define RKISP1_EXT_PARAMS_MAX_SIZE					\
	(sizeof(struct rkisp1_ext_params_bls_config)			+\
	sizeof(struct rkisp1_ext_params_dpcc_config)			+\
	sizeof(struct rkisp1_ext_params_sdg_config)			+\
	sizeof(struct rkisp1_ext_params_lsc_config)			+\
	sizeof(struct rkisp1_ext_params_awb_gain_config)		+\
	sizeof(struct rkisp1_ext_params_flt_config)			+\
	sizeof(struct rkisp1_ext_params_bdm_config)			+\
	sizeof(struct rkisp1_ext_params_ctk_config)			+\
	sizeof(struct rkisp1_ext_params_goc_config)			+\
	sizeof(struct rkisp1_ext_params_dpf_config)			+\
	sizeof(struct rkisp1_ext_params_dpf_strength_config)		+\
	sizeof(struct rkisp1_ext_params_cproc_config)			+\
	sizeof(struct rkisp1_ext_params_ie_config)			+\
	sizeof(struct rkisp1_ext_params_awb_meas_config)		+\
	sizeof(struct rkisp1_ext_params_hst_config)			+\
	sizeof(struct rkisp1_ext_params_aec_config)			+\
	sizeof(struct rkisp1_ext_params_afc_config)			+\
	sizeof(struct rkisp1_ext_params_compand_bls_config)		+\
	sizeof(struct rkisp1_ext_params_compand_curve_config)		+\
	sizeof(struct rkisp1_ext_params_compand_curve_config))

/**
 * enum rksip1_ext_param_buffer_version - RkISP1 extensible parameters version
 *
 * @RKISP1_EXT_PARAM_BUFFER_V1: First version of RkISP1 extensible parameters
 */
enum rksip1_ext_param_buffer_version {
	RKISP1_EXT_PARAM_BUFFER_V1 = 1,
};

/**
 * struct rkisp1_ext_params_cfg - RkISP1 extensible parameters configuration
 *
 * This struct contains the configuration parameters of the RkISP1 ISP
 * algorithms, serialized by userspace into a data buffer. Each configuration
 * parameter block is represented by a block-specific structure which contains a
 * :c:type:`rkisp1_ext_params_block_header` entry as first member. Userspace
 * populates the @data buffer with configuration parameters for the blocks that
 * it intends to configure. As a consequence, the data buffer effective size
 * changes according to the number of ISP blocks that userspace intends to
 * configure and is set by userspace in the @data_size field.
 *
 * The parameters buffer is versioned by the @version field to allow modifying
 * and extending its definition. Userspace shall populate the @version field to
 * inform the driver about the version it intends to use. The driver will parse
 * and handle the @data buffer according to the data layout specific to the
 * indicated version and return an error if the desired version is not
 * supported.
 *
 * Currently the single RKISP1_EXT_PARAM_BUFFER_V1 version is supported.
 * When a new format version will be added, a mechanism for userspace to query
 * the supported format versions will be implemented in the form of a read-only
 * V4L2 control. If such control is not available, userspace should assume only
 * RKISP1_EXT_PARAM_BUFFER_V1 is supported by the driver.
 *
 * For each ISP block that userspace wants to configure, a block-specific
 * structure is appended to the @data buffer, one after the other without gaps
 * in between nor overlaps. Userspace shall populate the @data_size field with
 * the effective size, in bytes, of the @data buffer.
 *
 * The expected memory layout of the parameters buffer is::
 *
 *	+-------------------- struct rkisp1_ext_params_cfg -------------------+
 *	| version = RKISP_EXT_PARAMS_BUFFER_V1;                               |
 *	| data_size = sizeof(struct rkisp1_ext_params_bls_config)             |
 *	|           + sizeof(struct rkisp1_ext_params_dpcc_config);           |
 *	| +------------------------- data  ---------------------------------+ |
 *	| | +------------- struct rkisp1_ext_params_bls_config -----------+ | |
 *	| | | +-------- struct rkisp1_ext_params_block_header  ---------+ | | |
 *	| | | | type = RKISP1_EXT_PARAMS_BLOCK_TYPE_BLS;                | | | |
 *	| | | | flags = RKISP1_EXT_PARAMS_FL_BLOCK_ENABLE;              | | | |
 *	| | | | size = sizeof(struct rkisp1_ext_params_bls_config);     | | | |
 *	| | | +---------------------------------------------------------+ | | |
 *	| | | +---------- struct rkisp1_cif_isp_bls_config -------------+ | | |
 *	| | | | enable_auto = 0;                                        | | | |
 *	| | | | fixed_val.r = 256;                                      | | | |
 *	| | | | fixed_val.gr = 256;                                     | | | |
 *	| | | | fixed_val.gb = 256;                                     | | | |
 *	| | | | fixed_val.b = 256;                                      | | | |
 *	| | | +---------------------------------------------------------+ | | |
 *	| | +------------ struct rkisp1_ext_params_dpcc_config -----------+ | |
 *	| | | +-------- struct rkisp1_ext_params_block_header  ---------+ | | |
 *	| | | | type = RKISP1_EXT_PARAMS_BLOCK_TYPE_DPCC;               | | | |
 *	| | | | flags = RKISP1_EXT_PARAMS_FL_BLOCK_ENABLE;              | | | |
 *	| | | | size = sizeof(struct rkisp1_ext_params_dpcc_config);    | | | |
 *	| | | +---------------------------------------------------------+ | | |
 *	| | | +---------- struct rkisp1_cif_isp_dpcc_config ------------+ | | |
 *	| | | | mode = RKISP1_CIF_ISP_DPCC_MODE_STAGE1_ENABLE;          | | | |
 *	| | | | output_mode =                                           | | | |
 *	| | | |   RKISP1_CIF_ISP_DPCC_OUTPUT_MODE_STAGE1_INCL_G_CENTER; | | | |
 *	| | | | set_use = ... ;                                         | | | |
 *	| | | | ...  = ... ;                                            | | | |
 *	| | | +---------------------------------------------------------+ | | |
 *	| | +-------------------------------------------------------------+ | |
 *	| +-----------------------------------------------------------------+ |
 *	+---------------------------------------------------------------------+
 *
 * @version: The RkISP1 extensible parameters buffer version, see
 *	     :c:type:`rksip1_ext_param_buffer_version`
 * @data_size: The RkISP1 configuration data effective size, excluding this
 *	       header
 * @data: The RkISP1 extensible configuration data blocks
 */
struct rkisp1_ext_params_cfg {
	__u32 version;
	__u32 data_size;
	__u8 data[RKISP1_EXT_PARAMS_MAX_SIZE];
};

>>>>>>> 8f695480
#endif /* _RKISP1_CONFIG_H */<|MERGE_RESOLUTION|>--- conflicted
+++ resolved
@@ -1034,8 +1034,6 @@
 	struct rkisp1_cif_isp_stat params;
 };
 
-<<<<<<< HEAD
-=======
 /*---------- PART3: Extensible Configuration Parameters  ------------*/
 
 /**
@@ -1576,5 +1574,4 @@
 	__u8 data[RKISP1_EXT_PARAMS_MAX_SIZE];
 };
 
->>>>>>> 8f695480
 #endif /* _RKISP1_CONFIG_H */