/* SPDX-License-Identifier: ((GPL-2.0+ WITH Linux-syscall-note) OR BSD-3-Clause) */
/*
 *  Video for Linux Two header file
 *
 *  Copyright (C) 1999-2012 the contributors
 *
 *  This program is free software; you can redistribute it and/or modify
 *  it under the terms of the GNU General Public License as published by
 *  the Free Software Foundation; either version 2 of the License, or
 *  (at your option) any later version.
 *
 *  This program is distributed in the hope that it will be useful,
 *  but WITHOUT ANY WARRANTY; without even the implied warranty of
 *  MERCHANTABILITY or FITNESS FOR A PARTICULAR PURPOSE.  See the
 *  GNU General Public License for more details.
 *
 *  Alternatively you can redistribute this file under the terms of the
 *  BSD license as stated below:
 *
 *  Redistribution and use in source and binary forms, with or without
 *  modification, are permitted provided that the following conditions
 *  are met:
 *  1. Redistributions of source code must retain the above copyright
 *     notice, this list of conditions and the following disclaimer.
 *  2. Redistributions in binary form must reproduce the above copyright
 *     notice, this list of conditions and the following disclaimer in
 *     the documentation and/or other materials provided with the
 *     distribution.
 *  3. The names of its contributors may not be used to endorse or promote
 *     products derived from this software without specific prior written
 *     permission.
 *
 *  THIS SOFTWARE IS PROVIDED BY THE COPYRIGHT HOLDERS AND CONTRIBUTORS
 *  "AS IS" AND ANY EXPRESS OR IMPLIED WARRANTIES, INCLUDING, BUT NOT
 *  LIMITED TO, THE IMPLIED WARRANTIES OF MERCHANTABILITY AND FITNESS FOR
 *  A PARTICULAR PURPOSE ARE DISCLAIMED. IN NO EVENT SHALL THE COPYRIGHT
 *  OWNER OR CONTRIBUTORS BE LIABLE FOR ANY DIRECT, INDIRECT, INCIDENTAL,
 *  SPECIAL, EXEMPLARY, OR CONSEQUENTIAL DAMAGES (INCLUDING, BUT NOT LIMITED
 *  TO, PROCUREMENT OF SUBSTITUTE GOODS OR SERVICES; LOSS OF USE, DATA, OR
 *  PROFITS; OR BUSINESS INTERRUPTION) HOWEVER CAUSED AND ON ANY THEORY OF
 *  LIABILITY, WHETHER IN CONTRACT, STRICT LIABILITY, OR TORT (INCLUDING
 *  NEGLIGENCE OR OTHERWISE) ARISING IN ANY WAY OUT OF THE USE OF THIS
 *  SOFTWARE, EVEN IF ADVISED OF THE POSSIBILITY OF SUCH DAMAGE.
 *
 *	Header file for v4l or V4L2 drivers and applications
 * with public API.
 * All kernel-specific stuff were moved to media/v4l2-dev.h, so
 * no #if __KERNEL tests are allowed here
 *
 *	See https://linuxtv.org for more info
 *
 *	Author: Bill Dirks <bill@thedirks.org>
 *		Justin Schoeman
 *              Hans Verkuil <hverkuil@xs4all.nl>
 *		et al.
 */
#ifndef __LINUX_VIDEODEV2_H
#define __LINUX_VIDEODEV2_H

#include <sys/time.h>

#include <linux/ioctl.h>
#include <linux/types.h>
#include <linux/v4l2-common.h>
#include <linux/v4l2-controls.h>

/*
 * Common stuff for both V4L1 and V4L2
 * Moved from videodev.h
 */
#define VIDEO_MAX_FRAME               32
#define VIDEO_MAX_PLANES               8

/*
 *	M I S C E L L A N E O U S
 */

/*  Four-character-code (FOURCC) */
#define v4l2_fourcc(a, b, c, d)\
	((__u32)(a) | ((__u32)(b) << 8) | ((__u32)(c) << 16) | ((__u32)(d) << 24))
#define v4l2_fourcc_be(a, b, c, d)	(v4l2_fourcc(a, b, c, d) | (1U << 31))

/*
 *	E N U M S
 */
enum v4l2_field {
	V4L2_FIELD_ANY           = 0, /* driver can choose from none,
					 top, bottom, interlaced
					 depending on whatever it thinks
					 is approximate ... */
	V4L2_FIELD_NONE          = 1, /* this device has no fields ... */
	V4L2_FIELD_TOP           = 2, /* top field only */
	V4L2_FIELD_BOTTOM        = 3, /* bottom field only */
	V4L2_FIELD_INTERLACED    = 4, /* both fields interlaced */
	V4L2_FIELD_SEQ_TB        = 5, /* both fields sequential into one
					 buffer, top-bottom order */
	V4L2_FIELD_SEQ_BT        = 6, /* same as above + bottom-top order */
	V4L2_FIELD_ALTERNATE     = 7, /* both fields alternating into
					 separate buffers */
	V4L2_FIELD_INTERLACED_TB = 8, /* both fields interlaced, top field
					 first and the top field is
					 transmitted first */
	V4L2_FIELD_INTERLACED_BT = 9, /* both fields interlaced, top field
					 first and the bottom field is
					 transmitted first */
};
#define V4L2_FIELD_HAS_TOP(field)	\
	((field) == V4L2_FIELD_TOP	||\
	 (field) == V4L2_FIELD_INTERLACED ||\
	 (field) == V4L2_FIELD_INTERLACED_TB ||\
	 (field) == V4L2_FIELD_INTERLACED_BT ||\
	 (field) == V4L2_FIELD_SEQ_TB	||\
	 (field) == V4L2_FIELD_SEQ_BT)
#define V4L2_FIELD_HAS_BOTTOM(field)	\
	((field) == V4L2_FIELD_BOTTOM	||\
	 (field) == V4L2_FIELD_INTERLACED ||\
	 (field) == V4L2_FIELD_INTERLACED_TB ||\
	 (field) == V4L2_FIELD_INTERLACED_BT ||\
	 (field) == V4L2_FIELD_SEQ_TB	||\
	 (field) == V4L2_FIELD_SEQ_BT)
#define V4L2_FIELD_HAS_BOTH(field)	\
	((field) == V4L2_FIELD_INTERLACED ||\
	 (field) == V4L2_FIELD_INTERLACED_TB ||\
	 (field) == V4L2_FIELD_INTERLACED_BT ||\
	 (field) == V4L2_FIELD_SEQ_TB ||\
	 (field) == V4L2_FIELD_SEQ_BT)
#define V4L2_FIELD_HAS_T_OR_B(field)	\
	((field) == V4L2_FIELD_BOTTOM ||\
	 (field) == V4L2_FIELD_TOP ||\
	 (field) == V4L2_FIELD_ALTERNATE)
#define V4L2_FIELD_IS_INTERLACED(field) \
	((field) == V4L2_FIELD_INTERLACED ||\
	 (field) == V4L2_FIELD_INTERLACED_TB ||\
	 (field) == V4L2_FIELD_INTERLACED_BT)
#define V4L2_FIELD_IS_SEQUENTIAL(field) \
	((field) == V4L2_FIELD_SEQ_TB ||\
	 (field) == V4L2_FIELD_SEQ_BT)

enum v4l2_buf_type {
	V4L2_BUF_TYPE_VIDEO_CAPTURE        = 1,
	V4L2_BUF_TYPE_VIDEO_OUTPUT         = 2,
	V4L2_BUF_TYPE_VIDEO_OVERLAY        = 3,
	V4L2_BUF_TYPE_VBI_CAPTURE          = 4,
	V4L2_BUF_TYPE_VBI_OUTPUT           = 5,
	V4L2_BUF_TYPE_SLICED_VBI_CAPTURE   = 6,
	V4L2_BUF_TYPE_SLICED_VBI_OUTPUT    = 7,
	V4L2_BUF_TYPE_VIDEO_OUTPUT_OVERLAY = 8,
	V4L2_BUF_TYPE_VIDEO_CAPTURE_MPLANE = 9,
	V4L2_BUF_TYPE_VIDEO_OUTPUT_MPLANE  = 10,
	V4L2_BUF_TYPE_SDR_CAPTURE          = 11,
	V4L2_BUF_TYPE_SDR_OUTPUT           = 12,
	V4L2_BUF_TYPE_META_CAPTURE         = 13,
	V4L2_BUF_TYPE_META_OUTPUT	   = 14,
	/* Deprecated, do not use */
	V4L2_BUF_TYPE_PRIVATE              = 0x80,
};

#define V4L2_TYPE_IS_MULTIPLANAR(type)			\
	((type) == V4L2_BUF_TYPE_VIDEO_CAPTURE_MPLANE	\
	 || (type) == V4L2_BUF_TYPE_VIDEO_OUTPUT_MPLANE)

#define V4L2_TYPE_IS_OUTPUT(type)				\
	((type) == V4L2_BUF_TYPE_VIDEO_OUTPUT			\
	 || (type) == V4L2_BUF_TYPE_VIDEO_OUTPUT_MPLANE		\
	 || (type) == V4L2_BUF_TYPE_VIDEO_OVERLAY		\
	 || (type) == V4L2_BUF_TYPE_VIDEO_OUTPUT_OVERLAY	\
	 || (type) == V4L2_BUF_TYPE_VBI_OUTPUT			\
	 || (type) == V4L2_BUF_TYPE_SLICED_VBI_OUTPUT		\
	 || (type) == V4L2_BUF_TYPE_SDR_OUTPUT			\
	 || (type) == V4L2_BUF_TYPE_META_OUTPUT)

#define V4L2_TYPE_IS_CAPTURE(type) (!V4L2_TYPE_IS_OUTPUT(type))

enum v4l2_tuner_type {
	V4L2_TUNER_RADIO	     = 1,
	V4L2_TUNER_ANALOG_TV	     = 2,
	V4L2_TUNER_DIGITAL_TV	     = 3,
	V4L2_TUNER_SDR               = 4,
	V4L2_TUNER_RF                = 5,
};

/* Deprecated, do not use */
#define V4L2_TUNER_ADC  V4L2_TUNER_SDR

enum v4l2_memory {
	V4L2_MEMORY_MMAP             = 1,
	V4L2_MEMORY_USERPTR          = 2,
	V4L2_MEMORY_OVERLAY          = 3,
	V4L2_MEMORY_DMABUF           = 4,
};

/* see also http://vektor.theorem.ca/graphics/ycbcr/ */
enum v4l2_colorspace {
	/*
	 * Default colorspace, i.e. let the driver figure it out.
	 * Can only be used with video capture.
	 */
	V4L2_COLORSPACE_DEFAULT       = 0,

	/* SMPTE 170M: used for broadcast NTSC/PAL SDTV */
	V4L2_COLORSPACE_SMPTE170M     = 1,

	/* Obsolete pre-1998 SMPTE 240M HDTV standard, superseded by Rec 709 */
	V4L2_COLORSPACE_SMPTE240M     = 2,

	/* Rec.709: used for HDTV */
	V4L2_COLORSPACE_REC709        = 3,

	/*
	 * Deprecated, do not use. No driver will ever return this. This was
	 * based on a misunderstanding of the bt878 datasheet.
	 */
	V4L2_COLORSPACE_BT878         = 4,

	/*
	 * NTSC 1953 colorspace. This only makes sense when dealing with
	 * really, really old NTSC recordings. Superseded by SMPTE 170M.
	 */
	V4L2_COLORSPACE_470_SYSTEM_M  = 5,

	/*
	 * EBU Tech 3213 PAL/SECAM colorspace.
	 */
	V4L2_COLORSPACE_470_SYSTEM_BG = 6,

	/*
	 * Effectively shorthand for V4L2_COLORSPACE_SRGB, V4L2_YCBCR_ENC_601
	 * and V4L2_QUANTIZATION_FULL_RANGE. To be used for (Motion-)JPEG.
	 */
	V4L2_COLORSPACE_JPEG          = 7,

	/* For RGB colorspaces such as produces by most webcams. */
	V4L2_COLORSPACE_SRGB          = 8,

	/* opRGB colorspace */
	V4L2_COLORSPACE_OPRGB         = 9,

	/* BT.2020 colorspace, used for UHDTV. */
	V4L2_COLORSPACE_BT2020        = 10,

	/* Raw colorspace: for RAW unprocessed images */
	V4L2_COLORSPACE_RAW           = 11,

	/* DCI-P3 colorspace, used by cinema projectors */
	V4L2_COLORSPACE_DCI_P3        = 12,

};

/*
 * Determine how COLORSPACE_DEFAULT should map to a proper colorspace.
 * This depends on whether this is a SDTV image (use SMPTE 170M), an
 * HDTV image (use Rec. 709), or something else (use sRGB).
 */
#define V4L2_MAP_COLORSPACE_DEFAULT(is_sdtv, is_hdtv) \
	((is_sdtv) ? V4L2_COLORSPACE_SMPTE170M : \
	 ((is_hdtv) ? V4L2_COLORSPACE_REC709 : V4L2_COLORSPACE_SRGB))

enum v4l2_xfer_func {
	/*
	 * Mapping of V4L2_XFER_FUNC_DEFAULT to actual transfer functions
	 * for the various colorspaces:
	 *
	 * V4L2_COLORSPACE_SMPTE170M, V4L2_COLORSPACE_470_SYSTEM_M,
	 * V4L2_COLORSPACE_470_SYSTEM_BG, V4L2_COLORSPACE_REC709 and
	 * V4L2_COLORSPACE_BT2020: V4L2_XFER_FUNC_709
	 *
	 * V4L2_COLORSPACE_SRGB, V4L2_COLORSPACE_JPEG: V4L2_XFER_FUNC_SRGB
	 *
	 * V4L2_COLORSPACE_OPRGB: V4L2_XFER_FUNC_OPRGB
	 *
	 * V4L2_COLORSPACE_SMPTE240M: V4L2_XFER_FUNC_SMPTE240M
	 *
	 * V4L2_COLORSPACE_RAW: V4L2_XFER_FUNC_NONE
	 *
	 * V4L2_COLORSPACE_DCI_P3: V4L2_XFER_FUNC_DCI_P3
	 */
	V4L2_XFER_FUNC_DEFAULT     = 0,
	V4L2_XFER_FUNC_709         = 1,
	V4L2_XFER_FUNC_SRGB        = 2,
	V4L2_XFER_FUNC_OPRGB       = 3,
	V4L2_XFER_FUNC_SMPTE240M   = 4,
	V4L2_XFER_FUNC_NONE        = 5,
	V4L2_XFER_FUNC_DCI_P3      = 6,
	V4L2_XFER_FUNC_SMPTE2084   = 7,
};

/*
 * Determine how XFER_FUNC_DEFAULT should map to a proper transfer function.
 * This depends on the colorspace.
 */
#define V4L2_MAP_XFER_FUNC_DEFAULT(colsp) \
	((colsp) == V4L2_COLORSPACE_OPRGB ? V4L2_XFER_FUNC_OPRGB : \
	 ((colsp) == V4L2_COLORSPACE_SMPTE240M ? V4L2_XFER_FUNC_SMPTE240M : \
	  ((colsp) == V4L2_COLORSPACE_DCI_P3 ? V4L2_XFER_FUNC_DCI_P3 : \
	   ((colsp) == V4L2_COLORSPACE_RAW ? V4L2_XFER_FUNC_NONE : \
	    ((colsp) == V4L2_COLORSPACE_SRGB || (colsp) == V4L2_COLORSPACE_JPEG ? \
	     V4L2_XFER_FUNC_SRGB : V4L2_XFER_FUNC_709)))))

enum v4l2_ycbcr_encoding {
	/*
	 * Mapping of V4L2_YCBCR_ENC_DEFAULT to actual encodings for the
	 * various colorspaces:
	 *
	 * V4L2_COLORSPACE_SMPTE170M, V4L2_COLORSPACE_470_SYSTEM_M,
	 * V4L2_COLORSPACE_470_SYSTEM_BG, V4L2_COLORSPACE_SRGB,
	 * V4L2_COLORSPACE_OPRGB and V4L2_COLORSPACE_JPEG: V4L2_YCBCR_ENC_601
	 *
	 * V4L2_COLORSPACE_REC709 and V4L2_COLORSPACE_DCI_P3: V4L2_YCBCR_ENC_709
	 *
	 * V4L2_COLORSPACE_BT2020: V4L2_YCBCR_ENC_BT2020
	 *
	 * V4L2_COLORSPACE_SMPTE240M: V4L2_YCBCR_ENC_SMPTE240M
	 */
	V4L2_YCBCR_ENC_DEFAULT        = 0,

	/* ITU-R 601 -- SDTV */
	V4L2_YCBCR_ENC_601            = 1,

	/* Rec. 709 -- HDTV */
	V4L2_YCBCR_ENC_709            = 2,

	/* ITU-R 601/EN 61966-2-4 Extended Gamut -- SDTV */
	V4L2_YCBCR_ENC_XV601          = 3,

	/* Rec. 709/EN 61966-2-4 Extended Gamut -- HDTV */
	V4L2_YCBCR_ENC_XV709          = 4,

	/*
	 * sYCC (Y'CbCr encoding of sRGB), identical to ENC_601. It was added
	 * originally due to a misunderstanding of the sYCC standard. It should
	 * not be used, instead use V4L2_YCBCR_ENC_601.
	 */
	V4L2_YCBCR_ENC_SYCC           = 5,

	/* BT.2020 Non-constant Luminance Y'CbCr */
	V4L2_YCBCR_ENC_BT2020         = 6,

	/* BT.2020 Constant Luminance Y'CbcCrc */
	V4L2_YCBCR_ENC_BT2020_CONST_LUM = 7,

	/* SMPTE 240M -- Obsolete HDTV */
	V4L2_YCBCR_ENC_SMPTE240M      = 8,
};

/*
 * enum v4l2_hsv_encoding values should not collide with the ones from
 * enum v4l2_ycbcr_encoding.
 */
enum v4l2_hsv_encoding {

	/* Hue mapped to 0 - 179 */
	V4L2_HSV_ENC_180		= 128,

	/* Hue mapped to 0-255 */
	V4L2_HSV_ENC_256		= 129,
};

/*
 * Determine how YCBCR_ENC_DEFAULT should map to a proper Y'CbCr encoding.
 * This depends on the colorspace.
 */
#define V4L2_MAP_YCBCR_ENC_DEFAULT(colsp) \
	(((colsp) == V4L2_COLORSPACE_REC709 || \
	  (colsp) == V4L2_COLORSPACE_DCI_P3) ? V4L2_YCBCR_ENC_709 : \
	 ((colsp) == V4L2_COLORSPACE_BT2020 ? V4L2_YCBCR_ENC_BT2020 : \
	  ((colsp) == V4L2_COLORSPACE_SMPTE240M ? V4L2_YCBCR_ENC_SMPTE240M : \
	   V4L2_YCBCR_ENC_601)))

enum v4l2_quantization {
	/*
	 * The default for R'G'B' quantization is always full range.
	 * For Y'CbCr the quantization is always limited range, except
	 * for COLORSPACE_JPEG: this is full range.
	 */
	V4L2_QUANTIZATION_DEFAULT     = 0,
	V4L2_QUANTIZATION_FULL_RANGE  = 1,
	V4L2_QUANTIZATION_LIM_RANGE   = 2,
};

/*
 * Determine how QUANTIZATION_DEFAULT should map to a proper quantization.
 * This depends on whether the image is RGB or not, the colorspace.
 * The Y'CbCr encoding is not used anymore, but is still there for backwards
 * compatibility.
 */
#define V4L2_MAP_QUANTIZATION_DEFAULT(is_rgb_or_hsv, colsp, ycbcr_enc) \
	(((is_rgb_or_hsv) || (colsp) == V4L2_COLORSPACE_JPEG) ? \
	 V4L2_QUANTIZATION_FULL_RANGE : V4L2_QUANTIZATION_LIM_RANGE)

/*
 * Deprecated names for opRGB colorspace (IEC 61966-2-5)
 *
 * WARNING: Please don't use these deprecated defines in your code, as
 * there is a chance we have to remove them in the future.
 */
#define V4L2_COLORSPACE_ADOBERGB V4L2_COLORSPACE_OPRGB
#define V4L2_XFER_FUNC_ADOBERGB  V4L2_XFER_FUNC_OPRGB

enum v4l2_priority {
	V4L2_PRIORITY_UNSET       = 0,  /* not initialized */
	V4L2_PRIORITY_BACKGROUND  = 1,
	V4L2_PRIORITY_INTERACTIVE = 2,
	V4L2_PRIORITY_RECORD      = 3,
	V4L2_PRIORITY_DEFAULT     = V4L2_PRIORITY_INTERACTIVE,
};

struct v4l2_rect {
	__s32   left;
	__s32   top;
	__u32   width;
	__u32   height;
};

struct v4l2_fract {
	__u32   numerator;
	__u32   denominator;
};

struct v4l2_area {
	__u32   width;
	__u32   height;
};

/**
  * struct v4l2_capability - Describes V4L2 device caps returned by VIDIOC_QUERYCAP
  *
  * @driver:	   name of the driver module (e.g. "bttv")
  * @card:	   name of the card (e.g. "Hauppauge WinTV")
  * @bus_info:	   name of the bus (e.g. "PCI:" + pci_name(pci_dev) )
  * @version:	   KERNEL_VERSION
  * @capabilities: capabilities of the physical device as a whole
  * @device_caps:  capabilities accessed via this particular device (node)
  * @reserved:	   reserved fields for future extensions
  */
struct v4l2_capability {
	__u8	driver[16];
	__u8	card[32];
	__u8	bus_info[32];
	__u32   version;
	__u32	capabilities;
	__u32	device_caps;
	__u32	reserved[3];
};

/* Values for 'capabilities' field */
#define V4L2_CAP_VIDEO_CAPTURE		0x00000001  /* Is a video capture device */
#define V4L2_CAP_VIDEO_OUTPUT		0x00000002  /* Is a video output device */
#define V4L2_CAP_VIDEO_OVERLAY		0x00000004  /* Can do video overlay */
#define V4L2_CAP_VBI_CAPTURE		0x00000010  /* Is a raw VBI capture device */
#define V4L2_CAP_VBI_OUTPUT		0x00000020  /* Is a raw VBI output device */
#define V4L2_CAP_SLICED_VBI_CAPTURE	0x00000040  /* Is a sliced VBI capture device */
#define V4L2_CAP_SLICED_VBI_OUTPUT	0x00000080  /* Is a sliced VBI output device */
#define V4L2_CAP_RDS_CAPTURE		0x00000100  /* RDS data capture */
#define V4L2_CAP_VIDEO_OUTPUT_OVERLAY	0x00000200  /* Can do video output overlay */
#define V4L2_CAP_HW_FREQ_SEEK		0x00000400  /* Can do hardware frequency seek  */
#define V4L2_CAP_RDS_OUTPUT		0x00000800  /* Is an RDS encoder */

/* Is a video capture device that supports multiplanar formats */
#define V4L2_CAP_VIDEO_CAPTURE_MPLANE	0x00001000
/* Is a video output device that supports multiplanar formats */
#define V4L2_CAP_VIDEO_OUTPUT_MPLANE	0x00002000
/* Is a video mem-to-mem device that supports multiplanar formats */
#define V4L2_CAP_VIDEO_M2M_MPLANE	0x00004000
/* Is a video mem-to-mem device */
#define V4L2_CAP_VIDEO_M2M		0x00008000

#define V4L2_CAP_TUNER			0x00010000  /* has a tuner */
#define V4L2_CAP_AUDIO			0x00020000  /* has audio support */
#define V4L2_CAP_RADIO			0x00040000  /* is a radio device */
#define V4L2_CAP_MODULATOR		0x00080000  /* has a modulator */

#define V4L2_CAP_SDR_CAPTURE		0x00100000  /* Is a SDR capture device */
#define V4L2_CAP_EXT_PIX_FORMAT		0x00200000  /* Supports the extended pixel format */
#define V4L2_CAP_SDR_OUTPUT		0x00400000  /* Is a SDR output device */
#define V4L2_CAP_META_CAPTURE		0x00800000  /* Is a metadata capture device */

#define V4L2_CAP_READWRITE              0x01000000  /* read/write systemcalls */
#define V4L2_CAP_STREAMING              0x04000000  /* streaming I/O ioctls */
#define V4L2_CAP_META_OUTPUT		0x08000000  /* Is a metadata output device */

#define V4L2_CAP_TOUCH                  0x10000000  /* Is a touch device */

#define V4L2_CAP_IO_MC			0x20000000  /* Is input/output controlled by the media controller */

#define V4L2_CAP_DEVICE_CAPS            0x80000000  /* sets device capabilities field */

/*
 *	V I D E O   I M A G E   F O R M A T
 */
struct v4l2_pix_format {
	__u32			width;
	__u32			height;
	__u32			pixelformat;
	__u32			field;		/* enum v4l2_field */
	__u32			bytesperline;	/* for padding, zero if unused */
	__u32			sizeimage;
	__u32			colorspace;	/* enum v4l2_colorspace */
	__u32			priv;		/* private data, depends on pixelformat */
	__u32			flags;		/* format flags (V4L2_PIX_FMT_FLAG_*) */
	union {
		/* enum v4l2_ycbcr_encoding */
		__u32			ycbcr_enc;
		/* enum v4l2_hsv_encoding */
		__u32			hsv_enc;
	};
	__u32			quantization;	/* enum v4l2_quantization */
	__u32			xfer_func;	/* enum v4l2_xfer_func */
};

/*      Pixel format         FOURCC                          depth  Description  */

/* RGB formats (1 or 2 bytes per pixel) */
#define V4L2_PIX_FMT_RGB332  v4l2_fourcc('R', 'G', 'B', '1') /*  8  RGB-3-3-2     */
#define V4L2_PIX_FMT_RGB444  v4l2_fourcc('R', '4', '4', '4') /* 16  xxxxrrrr ggggbbbb */
#define V4L2_PIX_FMT_ARGB444 v4l2_fourcc('A', 'R', '1', '2') /* 16  aaaarrrr ggggbbbb */
#define V4L2_PIX_FMT_XRGB444 v4l2_fourcc('X', 'R', '1', '2') /* 16  xxxxrrrr ggggbbbb */
#define V4L2_PIX_FMT_RGBA444 v4l2_fourcc('R', 'A', '1', '2') /* 16  rrrrgggg bbbbaaaa */
#define V4L2_PIX_FMT_RGBX444 v4l2_fourcc('R', 'X', '1', '2') /* 16  rrrrgggg bbbbxxxx */
#define V4L2_PIX_FMT_ABGR444 v4l2_fourcc('A', 'B', '1', '2') /* 16  aaaabbbb ggggrrrr */
#define V4L2_PIX_FMT_XBGR444 v4l2_fourcc('X', 'B', '1', '2') /* 16  xxxxbbbb ggggrrrr */
#define V4L2_PIX_FMT_BGRA444 v4l2_fourcc('G', 'A', '1', '2') /* 16  bbbbgggg rrrraaaa */
#define V4L2_PIX_FMT_BGRX444 v4l2_fourcc('B', 'X', '1', '2') /* 16  bbbbgggg rrrrxxxx */
#define V4L2_PIX_FMT_RGB555  v4l2_fourcc('R', 'G', 'B', 'O') /* 16  RGB-5-5-5     */
#define V4L2_PIX_FMT_ARGB555 v4l2_fourcc('A', 'R', '1', '5') /* 16  ARGB-1-5-5-5  */
#define V4L2_PIX_FMT_XRGB555 v4l2_fourcc('X', 'R', '1', '5') /* 16  XRGB-1-5-5-5  */
#define V4L2_PIX_FMT_RGBA555 v4l2_fourcc('R', 'A', '1', '5') /* 16  RGBA-5-5-5-1  */
#define V4L2_PIX_FMT_RGBX555 v4l2_fourcc('R', 'X', '1', '5') /* 16  RGBX-5-5-5-1  */
#define V4L2_PIX_FMT_ABGR555 v4l2_fourcc('A', 'B', '1', '5') /* 16  ABGR-1-5-5-5  */
#define V4L2_PIX_FMT_XBGR555 v4l2_fourcc('X', 'B', '1', '5') /* 16  XBGR-1-5-5-5  */
#define V4L2_PIX_FMT_BGRA555 v4l2_fourcc('B', 'A', '1', '5') /* 16  BGRA-5-5-5-1  */
#define V4L2_PIX_FMT_BGRX555 v4l2_fourcc('B', 'X', '1', '5') /* 16  BGRX-5-5-5-1  */
#define V4L2_PIX_FMT_RGB565  v4l2_fourcc('R', 'G', 'B', 'P') /* 16  RGB-5-6-5     */
#define V4L2_PIX_FMT_RGB555X v4l2_fourcc('R', 'G', 'B', 'Q') /* 16  RGB-5-5-5 BE  */
#define V4L2_PIX_FMT_ARGB555X v4l2_fourcc_be('A', 'R', '1', '5') /* 16  ARGB-5-5-5 BE */
#define V4L2_PIX_FMT_XRGB555X v4l2_fourcc_be('X', 'R', '1', '5') /* 16  XRGB-5-5-5 BE */
#define V4L2_PIX_FMT_RGB565X v4l2_fourcc('R', 'G', 'B', 'R') /* 16  RGB-5-6-5 BE  */

/* RGB formats (3 or 4 bytes per pixel) */
#define V4L2_PIX_FMT_BGR666  v4l2_fourcc('B', 'G', 'R', 'H') /* 18  BGR-6-6-6	  */
#define V4L2_PIX_FMT_BGR24   v4l2_fourcc('B', 'G', 'R', '3') /* 24  BGR-8-8-8     */
#define V4L2_PIX_FMT_RGB24   v4l2_fourcc('R', 'G', 'B', '3') /* 24  RGB-8-8-8     */
#define V4L2_PIX_FMT_BGR32   v4l2_fourcc('B', 'G', 'R', '4') /* 32  BGR-8-8-8-8   */
#define V4L2_PIX_FMT_ABGR32  v4l2_fourcc('A', 'R', '2', '4') /* 32  BGRA-8-8-8-8  */
#define V4L2_PIX_FMT_XBGR32  v4l2_fourcc('X', 'R', '2', '4') /* 32  BGRX-8-8-8-8  */
#define V4L2_PIX_FMT_BGRA32  v4l2_fourcc('R', 'A', '2', '4') /* 32  ABGR-8-8-8-8  */
#define V4L2_PIX_FMT_BGRX32  v4l2_fourcc('R', 'X', '2', '4') /* 32  XBGR-8-8-8-8  */
#define V4L2_PIX_FMT_RGB32   v4l2_fourcc('R', 'G', 'B', '4') /* 32  RGB-8-8-8-8   */
#define V4L2_PIX_FMT_RGBA32  v4l2_fourcc('A', 'B', '2', '4') /* 32  RGBA-8-8-8-8  */
#define V4L2_PIX_FMT_RGBX32  v4l2_fourcc('X', 'B', '2', '4') /* 32  RGBX-8-8-8-8  */
#define V4L2_PIX_FMT_ARGB32  v4l2_fourcc('B', 'A', '2', '4') /* 32  ARGB-8-8-8-8  */
#define V4L2_PIX_FMT_XRGB32  v4l2_fourcc('B', 'X', '2', '4') /* 32  XRGB-8-8-8-8  */
#define V4L2_PIX_FMT_RGBX1010102 v4l2_fourcc('R', 'X', '3', '0') /* 32  RGBX-10-10-10-2 */
#define V4L2_PIX_FMT_RGBA1010102 v4l2_fourcc('R', 'A', '3', '0') /* 32  RGBA-10-10-10-2 */
#define V4L2_PIX_FMT_ARGB2101010 v4l2_fourcc('A', 'R', '3', '0') /* 32  ARGB-2-10-10-10 */

/* RGB formats (6 or 8 bytes per pixel) */
#define V4L2_PIX_FMT_BGR48_12    v4l2_fourcc('B', '3', '1', '2') /* 48  BGR 12-bit per component */
<<<<<<< HEAD
=======
#define V4L2_PIX_FMT_BGR48       v4l2_fourcc('B', 'G', 'R', '6') /* 48  BGR 16-bit per component */
#define V4L2_PIX_FMT_RGB48       v4l2_fourcc('R', 'G', 'B', '6') /* 48  RGB 16-bit per component */
>>>>>>> 0256ad97
#define V4L2_PIX_FMT_ABGR64_12   v4l2_fourcc('B', '4', '1', '2') /* 64  BGRA 12-bit per component */

/* Grey formats */
#define V4L2_PIX_FMT_GREY    v4l2_fourcc('G', 'R', 'E', 'Y') /*  8  Greyscale     */
#define V4L2_PIX_FMT_Y4      v4l2_fourcc('Y', '0', '4', ' ') /*  4  Greyscale     */
#define V4L2_PIX_FMT_Y6      v4l2_fourcc('Y', '0', '6', ' ') /*  6  Greyscale     */
#define V4L2_PIX_FMT_Y10     v4l2_fourcc('Y', '1', '0', ' ') /* 10  Greyscale     */
#define V4L2_PIX_FMT_Y12     v4l2_fourcc('Y', '1', '2', ' ') /* 12  Greyscale     */
#define V4L2_PIX_FMT_Y012    v4l2_fourcc('Y', '0', '1', '2') /* 12  Greyscale     */
#define V4L2_PIX_FMT_Y14     v4l2_fourcc('Y', '1', '4', ' ') /* 14  Greyscale     */
#define V4L2_PIX_FMT_Y16     v4l2_fourcc('Y', '1', '6', ' ') /* 16  Greyscale     */
#define V4L2_PIX_FMT_Y16_BE  v4l2_fourcc_be('Y', '1', '6', ' ') /* 16  Greyscale BE  */

/* Grey bit-packed formats */
#define V4L2_PIX_FMT_Y10BPACK    v4l2_fourcc('Y', '1', '0', 'B') /* 10  Greyscale bit-packed */
#define V4L2_PIX_FMT_Y10P    v4l2_fourcc('Y', '1', '0', 'P') /* 10  Greyscale, MIPI RAW10 packed */
#define V4L2_PIX_FMT_IPU3_Y10		v4l2_fourcc('i', 'p', '3', 'y') /* IPU3 packed 10-bit greyscale */
#define V4L2_PIX_FMT_Y12P    v4l2_fourcc('Y', '1', '2', 'P') /* 12  Greyscale, MIPI RAW12 packed */
#define V4L2_PIX_FMT_Y14P    v4l2_fourcc('Y', '1', '4', 'P') /* 14  Greyscale, MIPI RAW14 packed */

/* Palette formats */
#define V4L2_PIX_FMT_PAL8    v4l2_fourcc('P', 'A', 'L', '8') /*  8  8-bit palette */

/* Chrominance formats */
#define V4L2_PIX_FMT_UV8     v4l2_fourcc('U', 'V', '8', ' ') /*  8  UV 4:4 */

/* Luminance+Chrominance formats */
#define V4L2_PIX_FMT_YUYV    v4l2_fourcc('Y', 'U', 'Y', 'V') /* 16  YUV 4:2:2     */
#define V4L2_PIX_FMT_YYUV    v4l2_fourcc('Y', 'Y', 'U', 'V') /* 16  YUV 4:2:2     */
#define V4L2_PIX_FMT_YVYU    v4l2_fourcc('Y', 'V', 'Y', 'U') /* 16 YVU 4:2:2 */
#define V4L2_PIX_FMT_UYVY    v4l2_fourcc('U', 'Y', 'V', 'Y') /* 16  YUV 4:2:2     */
#define V4L2_PIX_FMT_VYUY    v4l2_fourcc('V', 'Y', 'U', 'Y') /* 16  YUV 4:2:2     */
#define V4L2_PIX_FMT_Y41P    v4l2_fourcc('Y', '4', '1', 'P') /* 12  YUV 4:1:1     */
#define V4L2_PIX_FMT_YUV444  v4l2_fourcc('Y', '4', '4', '4') /* 16  xxxxyyyy uuuuvvvv */
#define V4L2_PIX_FMT_YUV555  v4l2_fourcc('Y', 'U', 'V', 'O') /* 16  YUV-5-5-5     */
#define V4L2_PIX_FMT_YUV565  v4l2_fourcc('Y', 'U', 'V', 'P') /* 16  YUV-5-6-5     */
#define V4L2_PIX_FMT_YUV24   v4l2_fourcc('Y', 'U', 'V', '3') /* 24  YUV-8-8-8     */
#define V4L2_PIX_FMT_YUV32   v4l2_fourcc('Y', 'U', 'V', '4') /* 32  YUV-8-8-8-8   */
#define V4L2_PIX_FMT_AYUV32  v4l2_fourcc('A', 'Y', 'U', 'V') /* 32  AYUV-8-8-8-8  */
#define V4L2_PIX_FMT_XYUV32  v4l2_fourcc('X', 'Y', 'U', 'V') /* 32  XYUV-8-8-8-8  */
#define V4L2_PIX_FMT_VUYA32  v4l2_fourcc('V', 'U', 'Y', 'A') /* 32  VUYA-8-8-8-8  */
#define V4L2_PIX_FMT_VUYX32  v4l2_fourcc('V', 'U', 'Y', 'X') /* 32  VUYX-8-8-8-8  */
#define V4L2_PIX_FMT_YUVA32  v4l2_fourcc('Y', 'U', 'V', 'A') /* 32  YUVA-8-8-8-8  */
#define V4L2_PIX_FMT_YUVX32  v4l2_fourcc('Y', 'U', 'V', 'X') /* 32  YUVX-8-8-8-8  */
#define V4L2_PIX_FMT_M420    v4l2_fourcc('M', '4', '2', '0') /* 12  YUV 4:2:0 2 lines y, 1 line uv interleaved */
#define V4L2_PIX_FMT_YUV48_12    v4l2_fourcc('Y', '3', '1', '2') /* 48  YUV 4:4:4 12-bit per component */

/*
 * YCbCr packed format. For each Y2xx format, xx bits of valid data occupy the MSBs
 * of the 16 bit components, and 16-xx bits of zero padding occupy the LSBs.
 */
#define V4L2_PIX_FMT_Y210    v4l2_fourcc('Y', '2', '1', '0') /* 32  YUYV 4:2:2 */
#define V4L2_PIX_FMT_Y212    v4l2_fourcc('Y', '2', '1', '2') /* 32  YUYV 4:2:2 */
#define V4L2_PIX_FMT_Y216    v4l2_fourcc('Y', '2', '1', '6') /* 32  YUYV 4:2:2 */

/* two planes -- one Y, one Cr + Cb interleaved  */
#define V4L2_PIX_FMT_NV12    v4l2_fourcc('N', 'V', '1', '2') /* 12  Y/CbCr 4:2:0  */
#define V4L2_PIX_FMT_NV21    v4l2_fourcc('N', 'V', '2', '1') /* 12  Y/CrCb 4:2:0  */
#define V4L2_PIX_FMT_NV16    v4l2_fourcc('N', 'V', '1', '6') /* 16  Y/CbCr 4:2:2  */
#define V4L2_PIX_FMT_NV61    v4l2_fourcc('N', 'V', '6', '1') /* 16  Y/CrCb 4:2:2  */
#define V4L2_PIX_FMT_NV24    v4l2_fourcc('N', 'V', '2', '4') /* 24  Y/CbCr 4:4:4  */
#define V4L2_PIX_FMT_NV42    v4l2_fourcc('N', 'V', '4', '2') /* 24  Y/CrCb 4:4:4  */
#define V4L2_PIX_FMT_P010    v4l2_fourcc('P', '0', '1', '0') /* 24  Y/CbCr 4:2:0 10-bit per component */
#define V4L2_PIX_FMT_P012    v4l2_fourcc('P', '0', '1', '2') /* 24  Y/CbCr 4:2:0 12-bit per component */

/* two non contiguous planes - one Y, one Cr + Cb interleaved  */
#define V4L2_PIX_FMT_NV12M   v4l2_fourcc('N', 'M', '1', '2') /* 12  Y/CbCr 4:2:0  */
#define V4L2_PIX_FMT_NV21M   v4l2_fourcc('N', 'M', '2', '1') /* 21  Y/CrCb 4:2:0  */
#define V4L2_PIX_FMT_NV16M   v4l2_fourcc('N', 'M', '1', '6') /* 16  Y/CbCr 4:2:2  */
#define V4L2_PIX_FMT_NV61M   v4l2_fourcc('N', 'M', '6', '1') /* 16  Y/CrCb 4:2:2  */
#define V4L2_PIX_FMT_P012M   v4l2_fourcc('P', 'M', '1', '2') /* 24  Y/CbCr 4:2:0 12-bit per component */

/* three planes - Y Cb, Cr */
#define V4L2_PIX_FMT_YUV410  v4l2_fourcc('Y', 'U', 'V', '9') /*  9  YUV 4:1:0     */
#define V4L2_PIX_FMT_YVU410  v4l2_fourcc('Y', 'V', 'U', '9') /*  9  YVU 4:1:0     */
#define V4L2_PIX_FMT_YUV411P v4l2_fourcc('4', '1', '1', 'P') /* 12  YVU411 planar */
#define V4L2_PIX_FMT_YUV420  v4l2_fourcc('Y', 'U', '1', '2') /* 12  YUV 4:2:0     */
#define V4L2_PIX_FMT_YVU420  v4l2_fourcc('Y', 'V', '1', '2') /* 12  YVU 4:2:0     */
#define V4L2_PIX_FMT_YUV422P v4l2_fourcc('4', '2', '2', 'P') /* 16  YVU422 planar */

/* three non contiguous planes - Y, Cb, Cr */
#define V4L2_PIX_FMT_YUV420M v4l2_fourcc('Y', 'M', '1', '2') /* 12  YUV420 planar */
#define V4L2_PIX_FMT_YVU420M v4l2_fourcc('Y', 'M', '2', '1') /* 12  YVU420 planar */
#define V4L2_PIX_FMT_YUV422M v4l2_fourcc('Y', 'M', '1', '6') /* 16  YUV422 planar */
#define V4L2_PIX_FMT_YVU422M v4l2_fourcc('Y', 'M', '6', '1') /* 16  YVU422 planar */
#define V4L2_PIX_FMT_YUV444M v4l2_fourcc('Y', 'M', '2', '4') /* 24  YUV444 planar */
#define V4L2_PIX_FMT_YVU444M v4l2_fourcc('Y', 'M', '4', '2') /* 24  YVU444 planar */

/* Tiled YUV formats */
#define V4L2_PIX_FMT_NV12_4L4 v4l2_fourcc('V', 'T', '1', '2')   /* 12  Y/CbCr 4:2:0  4x4 tiles */
#define V4L2_PIX_FMT_NV12_16L16 v4l2_fourcc('H', 'M', '1', '2') /* 12  Y/CbCr 4:2:0 16x16 tiles */
#define V4L2_PIX_FMT_NV12_32L32 v4l2_fourcc('S', 'T', '1', '2') /* 12  Y/CbCr 4:2:0 32x32 tiles */
#define V4L2_PIX_FMT_NV15_4L4 v4l2_fourcc('V', 'T', '1', '5') /* 15 Y/CbCr 4:2:0 10-bit 4x4 tiles */
#define V4L2_PIX_FMT_P010_4L4 v4l2_fourcc('T', '0', '1', '0') /* 12  Y/CbCr 4:2:0 10-bit 4x4 macroblocks */
#define V4L2_PIX_FMT_NV12_8L128       v4l2_fourcc('A', 'T', '1', '2') /* Y/CbCr 4:2:0 8x128 tiles */
#define V4L2_PIX_FMT_NV12_10BE_8L128  v4l2_fourcc_be('A', 'X', '1', '2') /* Y/CbCr 4:2:0 10-bit 8x128 tiles */

/* Tiled YUV formats, non contiguous planes */
#define V4L2_PIX_FMT_NV12MT  v4l2_fourcc('T', 'M', '1', '2') /* 12  Y/CbCr 4:2:0 64x32 tiles */
#define V4L2_PIX_FMT_NV12MT_16X16 v4l2_fourcc('V', 'M', '1', '2') /* 12  Y/CbCr 4:2:0 16x16 tiles */
#define V4L2_PIX_FMT_NV12M_8L128      v4l2_fourcc('N', 'A', '1', '2') /* Y/CbCr 4:2:0 8x128 tiles */
#define V4L2_PIX_FMT_NV12M_10BE_8L128 v4l2_fourcc_be('N', 'T', '1', '2') /* Y/CbCr 4:2:0 10-bit 8x128 tiles */

/* Bayer formats - see http://www.siliconimaging.com/RGB%20Bayer.htm */
#define V4L2_PIX_FMT_SBGGR8  v4l2_fourcc('B', 'A', '8', '1') /*  8  BGBG.. GRGR.. */
#define V4L2_PIX_FMT_SGBRG8  v4l2_fourcc('G', 'B', 'R', 'G') /*  8  GBGB.. RGRG.. */
#define V4L2_PIX_FMT_SGRBG8  v4l2_fourcc('G', 'R', 'B', 'G') /*  8  GRGR.. BGBG.. */
#define V4L2_PIX_FMT_SRGGB8  v4l2_fourcc('R', 'G', 'G', 'B') /*  8  RGRG.. GBGB.. */
#define V4L2_PIX_FMT_SBGGR10 v4l2_fourcc('B', 'G', '1', '0') /* 10  BGBG.. GRGR.. */
#define V4L2_PIX_FMT_SGBRG10 v4l2_fourcc('G', 'B', '1', '0') /* 10  GBGB.. RGRG.. */
#define V4L2_PIX_FMT_SGRBG10 v4l2_fourcc('B', 'A', '1', '0') /* 10  GRGR.. BGBG.. */
#define V4L2_PIX_FMT_SRGGB10 v4l2_fourcc('R', 'G', '1', '0') /* 10  RGRG.. GBGB.. */
	/* 10bit raw bayer packed, 5 bytes for every 4 pixels */
#define V4L2_PIX_FMT_SBGGR10P v4l2_fourcc('p', 'B', 'A', 'A')
#define V4L2_PIX_FMT_SGBRG10P v4l2_fourcc('p', 'G', 'A', 'A')
#define V4L2_PIX_FMT_SGRBG10P v4l2_fourcc('p', 'g', 'A', 'A')
#define V4L2_PIX_FMT_SRGGB10P v4l2_fourcc('p', 'R', 'A', 'A')
	/* 10bit raw bayer a-law compressed to 8 bits */
#define V4L2_PIX_FMT_SBGGR10ALAW8 v4l2_fourcc('a', 'B', 'A', '8')
#define V4L2_PIX_FMT_SGBRG10ALAW8 v4l2_fourcc('a', 'G', 'A', '8')
#define V4L2_PIX_FMT_SGRBG10ALAW8 v4l2_fourcc('a', 'g', 'A', '8')
#define V4L2_PIX_FMT_SRGGB10ALAW8 v4l2_fourcc('a', 'R', 'A', '8')
	/* 10bit raw bayer DPCM compressed to 8 bits */
#define V4L2_PIX_FMT_SBGGR10DPCM8 v4l2_fourcc('b', 'B', 'A', '8')
#define V4L2_PIX_FMT_SGBRG10DPCM8 v4l2_fourcc('b', 'G', 'A', '8')
#define V4L2_PIX_FMT_SGRBG10DPCM8 v4l2_fourcc('B', 'D', '1', '0')
#define V4L2_PIX_FMT_SRGGB10DPCM8 v4l2_fourcc('b', 'R', 'A', '8')
#define V4L2_PIX_FMT_SBGGR12 v4l2_fourcc('B', 'G', '1', '2') /* 12  BGBG.. GRGR.. */
#define V4L2_PIX_FMT_SGBRG12 v4l2_fourcc('G', 'B', '1', '2') /* 12  GBGB.. RGRG.. */
#define V4L2_PIX_FMT_SGRBG12 v4l2_fourcc('B', 'A', '1', '2') /* 12  GRGR.. BGBG.. */
#define V4L2_PIX_FMT_SRGGB12 v4l2_fourcc('R', 'G', '1', '2') /* 12  RGRG.. GBGB.. */
	/* 12bit raw bayer packed, 6 bytes for every 4 pixels */
#define V4L2_PIX_FMT_SBGGR12P v4l2_fourcc('p', 'B', 'C', 'C')
#define V4L2_PIX_FMT_SGBRG12P v4l2_fourcc('p', 'G', 'C', 'C')
#define V4L2_PIX_FMT_SGRBG12P v4l2_fourcc('p', 'g', 'C', 'C')
#define V4L2_PIX_FMT_SRGGB12P v4l2_fourcc('p', 'R', 'C', 'C')
#define V4L2_PIX_FMT_SBGGR14 v4l2_fourcc('B', 'G', '1', '4') /* 14  BGBG.. GRGR.. */
#define V4L2_PIX_FMT_SGBRG14 v4l2_fourcc('G', 'B', '1', '4') /* 14  GBGB.. RGRG.. */
#define V4L2_PIX_FMT_SGRBG14 v4l2_fourcc('G', 'R', '1', '4') /* 14  GRGR.. BGBG.. */
#define V4L2_PIX_FMT_SRGGB14 v4l2_fourcc('R', 'G', '1', '4') /* 14  RGRG.. GBGB.. */
	/* 14bit raw bayer packed, 7 bytes for every 4 pixels */
#define V4L2_PIX_FMT_SBGGR14P v4l2_fourcc('p', 'B', 'E', 'E')
#define V4L2_PIX_FMT_SGBRG14P v4l2_fourcc('p', 'G', 'E', 'E')
#define V4L2_PIX_FMT_SGRBG14P v4l2_fourcc('p', 'g', 'E', 'E')
#define V4L2_PIX_FMT_SRGGB14P v4l2_fourcc('p', 'R', 'E', 'E')
#define V4L2_PIX_FMT_SBGGR16 v4l2_fourcc('B', 'Y', 'R', '2') /* 16  BGBG.. GRGR.. */
#define V4L2_PIX_FMT_SGBRG16 v4l2_fourcc('G', 'B', '1', '6') /* 16  GBGB.. RGRG.. */
#define V4L2_PIX_FMT_SGRBG16 v4l2_fourcc('G', 'R', '1', '6') /* 16  GRGR.. BGBG.. */
#define V4L2_PIX_FMT_SRGGB16 v4l2_fourcc('R', 'G', '1', '6') /* 16  RGRG.. GBGB.. */

/* HSV formats */
#define V4L2_PIX_FMT_HSV24 v4l2_fourcc('H', 'S', 'V', '3')
#define V4L2_PIX_FMT_HSV32 v4l2_fourcc('H', 'S', 'V', '4')

/* compressed formats */
#define V4L2_PIX_FMT_MJPEG    v4l2_fourcc('M', 'J', 'P', 'G') /* Motion-JPEG   */
#define V4L2_PIX_FMT_JPEG     v4l2_fourcc('J', 'P', 'E', 'G') /* JFIF JPEG     */
#define V4L2_PIX_FMT_DV       v4l2_fourcc('d', 'v', 's', 'd') /* 1394          */
#define V4L2_PIX_FMT_MPEG     v4l2_fourcc('M', 'P', 'E', 'G') /* MPEG-1/2/4 Multiplexed */
#define V4L2_PIX_FMT_H264     v4l2_fourcc('H', '2', '6', '4') /* H264 with start codes */
#define V4L2_PIX_FMT_H264_NO_SC v4l2_fourcc('A', 'V', 'C', '1') /* H264 without start codes */
#define V4L2_PIX_FMT_H264_MVC v4l2_fourcc('M', '2', '6', '4') /* H264 MVC */
#define V4L2_PIX_FMT_H263     v4l2_fourcc('H', '2', '6', '3') /* H263          */
#define V4L2_PIX_FMT_MPEG1    v4l2_fourcc('M', 'P', 'G', '1') /* MPEG-1 ES     */
#define V4L2_PIX_FMT_MPEG2    v4l2_fourcc('M', 'P', 'G', '2') /* MPEG-2 ES     */
#define V4L2_PIX_FMT_MPEG2_SLICE v4l2_fourcc('M', 'G', '2', 'S') /* MPEG-2 parsed slice data */
#define V4L2_PIX_FMT_MPEG4    v4l2_fourcc('M', 'P', 'G', '4') /* MPEG-4 part 2 ES */
#define V4L2_PIX_FMT_XVID     v4l2_fourcc('X', 'V', 'I', 'D') /* Xvid           */
#define V4L2_PIX_FMT_VC1_ANNEX_G v4l2_fourcc('V', 'C', '1', 'G') /* SMPTE 421M Annex G compliant stream */
#define V4L2_PIX_FMT_VC1_ANNEX_L v4l2_fourcc('V', 'C', '1', 'L') /* SMPTE 421M Annex L compliant stream */
#define V4L2_PIX_FMT_VP8      v4l2_fourcc('V', 'P', '8', '0') /* VP8 */
#define V4L2_PIX_FMT_VP8_FRAME v4l2_fourcc('V', 'P', '8', 'F') /* VP8 parsed frame */
#define V4L2_PIX_FMT_VP9      v4l2_fourcc('V', 'P', '9', '0') /* VP9 */
#define V4L2_PIX_FMT_VP9_FRAME v4l2_fourcc('V', 'P', '9', 'F') /* VP9 parsed frame */
#define V4L2_PIX_FMT_HEVC     v4l2_fourcc('H', 'E', 'V', 'C') /* HEVC aka H.265 */
#define V4L2_PIX_FMT_FWHT     v4l2_fourcc('F', 'W', 'H', 'T') /* Fast Walsh Hadamard Transform (vicodec) */
#define V4L2_PIX_FMT_FWHT_STATELESS     v4l2_fourcc('S', 'F', 'W', 'H') /* Stateless FWHT (vicodec) */
#define V4L2_PIX_FMT_H264_SLICE v4l2_fourcc('S', '2', '6', '4') /* H264 parsed slices */
#define V4L2_PIX_FMT_HEVC_SLICE v4l2_fourcc('S', '2', '6', '5') /* HEVC parsed slices */
#define V4L2_PIX_FMT_AV1_FRAME v4l2_fourcc('A', 'V', '1', 'F') /* AV1 parsed frame */
#define V4L2_PIX_FMT_SPK      v4l2_fourcc('S', 'P', 'K', '0') /* Sorenson Spark */
#define V4L2_PIX_FMT_RV30     v4l2_fourcc('R', 'V', '3', '0') /* RealVideo 8 */
#define V4L2_PIX_FMT_RV40     v4l2_fourcc('R', 'V', '4', '0') /* RealVideo 9 & 10 */

/*  Vendor-specific formats   */
#define V4L2_PIX_FMT_CPIA1    v4l2_fourcc('C', 'P', 'I', 'A') /* cpia1 YUV */
#define V4L2_PIX_FMT_WNVA     v4l2_fourcc('W', 'N', 'V', 'A') /* Winnov hw compress */
#define V4L2_PIX_FMT_SN9C10X  v4l2_fourcc('S', '9', '1', '0') /* SN9C10x compression */
#define V4L2_PIX_FMT_SN9C20X_I420 v4l2_fourcc('S', '9', '2', '0') /* SN9C20x YUV 4:2:0 */
#define V4L2_PIX_FMT_PWC1     v4l2_fourcc('P', 'W', 'C', '1') /* pwc older webcam */
#define V4L2_PIX_FMT_PWC2     v4l2_fourcc('P', 'W', 'C', '2') /* pwc newer webcam */
#define V4L2_PIX_FMT_ET61X251 v4l2_fourcc('E', '6', '2', '5') /* ET61X251 compression */
#define V4L2_PIX_FMT_SPCA501  v4l2_fourcc('S', '5', '0', '1') /* YUYV per line */
#define V4L2_PIX_FMT_SPCA505  v4l2_fourcc('S', '5', '0', '5') /* YYUV per line */
#define V4L2_PIX_FMT_SPCA508  v4l2_fourcc('S', '5', '0', '8') /* YUVY per line */
#define V4L2_PIX_FMT_SPCA561  v4l2_fourcc('S', '5', '6', '1') /* compressed GBRG bayer */
#define V4L2_PIX_FMT_PAC207   v4l2_fourcc('P', '2', '0', '7') /* compressed BGGR bayer */
#define V4L2_PIX_FMT_MR97310A v4l2_fourcc('M', '3', '1', '0') /* compressed BGGR bayer */
#define V4L2_PIX_FMT_JL2005BCD v4l2_fourcc('J', 'L', '2', '0') /* compressed RGGB bayer */
#define V4L2_PIX_FMT_SN9C2028 v4l2_fourcc('S', 'O', 'N', 'X') /* compressed GBRG bayer */
#define V4L2_PIX_FMT_SQ905C   v4l2_fourcc('9', '0', '5', 'C') /* compressed RGGB bayer */
#define V4L2_PIX_FMT_PJPG     v4l2_fourcc('P', 'J', 'P', 'G') /* Pixart 73xx JPEG */
#define V4L2_PIX_FMT_OV511    v4l2_fourcc('O', '5', '1', '1') /* ov511 JPEG */
#define V4L2_PIX_FMT_OV518    v4l2_fourcc('O', '5', '1', '8') /* ov518 JPEG */
#define V4L2_PIX_FMT_STV0680  v4l2_fourcc('S', '6', '8', '0') /* stv0680 bayer */
#define V4L2_PIX_FMT_TM6000   v4l2_fourcc('T', 'M', '6', '0') /* tm5600/tm60x0 */
#define V4L2_PIX_FMT_CIT_YYVYUY v4l2_fourcc('C', 'I', 'T', 'V') /* one line of Y then 1 line of VYUY */
#define V4L2_PIX_FMT_KONICA420  v4l2_fourcc('K', 'O', 'N', 'I') /* YUV420 planar in blocks of 256 pixels */
#define V4L2_PIX_FMT_JPGL	v4l2_fourcc('J', 'P', 'G', 'L') /* JPEG-Lite */
#define V4L2_PIX_FMT_SE401      v4l2_fourcc('S', '4', '0', '1') /* se401 janggu compressed rgb */
#define V4L2_PIX_FMT_S5C_UYVY_JPG v4l2_fourcc('S', '5', 'C', 'I') /* S5C73M3 interleaved UYVY/JPEG */
#define V4L2_PIX_FMT_Y8I      v4l2_fourcc('Y', '8', 'I', ' ') /* Greyscale 8-bit L/R interleaved */
#define V4L2_PIX_FMT_Y12I     v4l2_fourcc('Y', '1', '2', 'I') /* Greyscale 12-bit L/R interleaved */
#define V4L2_PIX_FMT_Z16      v4l2_fourcc('Z', '1', '6', ' ') /* Depth data 16-bit */
#define V4L2_PIX_FMT_MT21C    v4l2_fourcc('M', 'T', '2', '1') /* Mediatek compressed block mode  */
#define V4L2_PIX_FMT_MM21     v4l2_fourcc('M', 'M', '2', '1') /* Mediatek 8-bit block mode, two non-contiguous planes */
#define V4L2_PIX_FMT_MT2110T  v4l2_fourcc('M', 'T', '2', 'T') /* Mediatek 10-bit block tile mode */
#define V4L2_PIX_FMT_MT2110R  v4l2_fourcc('M', 'T', '2', 'R') /* Mediatek 10-bit block raster mode */
#define V4L2_PIX_FMT_INZI     v4l2_fourcc('I', 'N', 'Z', 'I') /* Intel Planar Greyscale 10-bit and Depth 16-bit */
#define V4L2_PIX_FMT_CNF4     v4l2_fourcc('C', 'N', 'F', '4') /* Intel 4-bit packed depth confidence information */
#define V4L2_PIX_FMT_HI240    v4l2_fourcc('H', 'I', '2', '4') /* BTTV 8-bit dithered RGB */
#define V4L2_PIX_FMT_QC08C    v4l2_fourcc('Q', '0', '8', 'C') /* Qualcomm 8-bit compressed */
#define V4L2_PIX_FMT_QC10C    v4l2_fourcc('Q', '1', '0', 'C') /* Qualcomm 10-bit compressed */
#define V4L2_PIX_FMT_AJPG     v4l2_fourcc('A', 'J', 'P', 'G') /* Aspeed JPEG */
#define V4L2_PIX_FMT_HEXTILE  v4l2_fourcc('H', 'X', 'T', 'L') /* Hextile compressed */

/* 10bit raw packed, 32 bytes for every 25 pixels, last LSB 6 bits unused */
#define V4L2_PIX_FMT_IPU3_SBGGR10	v4l2_fourcc('i', 'p', '3', 'b') /* IPU3 packed 10-bit BGGR bayer */
#define V4L2_PIX_FMT_IPU3_SGBRG10	v4l2_fourcc('i', 'p', '3', 'g') /* IPU3 packed 10-bit GBRG bayer */
#define V4L2_PIX_FMT_IPU3_SGRBG10	v4l2_fourcc('i', 'p', '3', 'G') /* IPU3 packed 10-bit GRBG bayer */
#define V4L2_PIX_FMT_IPU3_SRGGB10	v4l2_fourcc('i', 'p', '3', 'r') /* IPU3 packed 10-bit RGGB bayer */

/* Raspberry Pi PiSP compressed formats. */
#define V4L2_PIX_FMT_PISP_COMP1_RGGB	v4l2_fourcc('P', 'C', '1', 'R') /* PiSP 8-bit mode 1 compressed RGGB bayer */
#define V4L2_PIX_FMT_PISP_COMP1_GRBG	v4l2_fourcc('P', 'C', '1', 'G') /* PiSP 8-bit mode 1 compressed GRBG bayer */
#define V4L2_PIX_FMT_PISP_COMP1_GBRG	v4l2_fourcc('P', 'C', '1', 'g') /* PiSP 8-bit mode 1 compressed GBRG bayer */
#define V4L2_PIX_FMT_PISP_COMP1_BGGR	v4l2_fourcc('P', 'C', '1', 'B') /* PiSP 8-bit mode 1 compressed BGGR bayer */
#define V4L2_PIX_FMT_PISP_COMP1_MONO	v4l2_fourcc('P', 'C', '1', 'M') /* PiSP 8-bit mode 1 compressed monochrome */
#define V4L2_PIX_FMT_PISP_COMP2_RGGB	v4l2_fourcc('P', 'C', '2', 'R') /* PiSP 8-bit mode 2 compressed RGGB bayer */
#define V4L2_PIX_FMT_PISP_COMP2_GRBG	v4l2_fourcc('P', 'C', '2', 'G') /* PiSP 8-bit mode 2 compressed GRBG bayer */
#define V4L2_PIX_FMT_PISP_COMP2_GBRG	v4l2_fourcc('P', 'C', '2', 'g') /* PiSP 8-bit mode 2 compressed GBRG bayer */
#define V4L2_PIX_FMT_PISP_COMP2_BGGR	v4l2_fourcc('P', 'C', '2', 'B') /* PiSP 8-bit mode 2 compressed BGGR bayer */
#define V4L2_PIX_FMT_PISP_COMP2_MONO	v4l2_fourcc('P', 'C', '2', 'M') /* PiSP 8-bit mode 2 compressed monochrome */

/* SDR formats - used only for Software Defined Radio devices */
#define V4L2_SDR_FMT_CU8          v4l2_fourcc('C', 'U', '0', '8') /* IQ u8 */
#define V4L2_SDR_FMT_CU16LE       v4l2_fourcc('C', 'U', '1', '6') /* IQ u16le */
#define V4L2_SDR_FMT_CS8          v4l2_fourcc('C', 'S', '0', '8') /* complex s8 */
#define V4L2_SDR_FMT_CS14LE       v4l2_fourcc('C', 'S', '1', '4') /* complex s14le */
#define V4L2_SDR_FMT_RU12LE       v4l2_fourcc('R', 'U', '1', '2') /* real u12le */
#define V4L2_SDR_FMT_PCU16BE	  v4l2_fourcc('P', 'C', '1', '6') /* planar complex u16be */
#define V4L2_SDR_FMT_PCU18BE	  v4l2_fourcc('P', 'C', '1', '8') /* planar complex u18be */
#define V4L2_SDR_FMT_PCU20BE	  v4l2_fourcc('P', 'C', '2', '0') /* planar complex u20be */

/* Touch formats - used for Touch devices */
#define V4L2_TCH_FMT_DELTA_TD16	v4l2_fourcc('T', 'D', '1', '6') /* 16-bit signed deltas */
#define V4L2_TCH_FMT_DELTA_TD08	v4l2_fourcc('T', 'D', '0', '8') /* 8-bit signed deltas */
#define V4L2_TCH_FMT_TU16	v4l2_fourcc('T', 'U', '1', '6') /* 16-bit unsigned touch data */
#define V4L2_TCH_FMT_TU08	v4l2_fourcc('T', 'U', '0', '8') /* 8-bit unsigned touch data */

/* Meta-data formats */
#define V4L2_META_FMT_VSP1_HGO    v4l2_fourcc('V', 'S', 'P', 'H') /* R-Car VSP1 1-D Histogram */
#define V4L2_META_FMT_VSP1_HGT    v4l2_fourcc('V', 'S', 'P', 'T') /* R-Car VSP1 2-D Histogram */
#define V4L2_META_FMT_UVC         v4l2_fourcc('U', 'V', 'C', 'H') /* UVC Payload Header metadata */
#define V4L2_META_FMT_D4XX        v4l2_fourcc('D', '4', 'X', 'X') /* D4XX Payload Header metadata */
#define V4L2_META_FMT_VIVID	  v4l2_fourcc('V', 'I', 'V', 'D') /* Vivid Metadata */
#define V4L2_META_FMT_SENSOR_DATA v4l2_fourcc('S', 'E', 'N', 'S') /* Sensor Ancillary metadata */
#define V4L2_META_FMT_BCM2835_ISP_STATS v4l2_fourcc('B', 'S', 'T', 'A') /* BCM2835 ISP image statistics output */

/* Vendor specific - used for RK_ISP1 camera sub-system */
#define V4L2_META_FMT_RK_ISP1_PARAMS	v4l2_fourcc('R', 'K', '1', 'P') /* Rockchip ISP1 3A Parameters */
#define V4L2_META_FMT_RK_ISP1_STAT_3A	v4l2_fourcc('R', 'K', '1', 'S') /* Rockchip ISP1 3A Statistics */

/* The metadata format identifier for BE configuration buffers. */
#define V4L2_META_FMT_RPI_BE_CFG v4l2_fourcc('R', 'P', 'B', 'C')

/* The metadata format identifier for FE configuration buffers. */
#define V4L2_META_FMT_RPI_FE_CFG v4l2_fourcc('R', 'P', 'F', 'C')

/* The metadata format identifier for FE stats buffers. */
#define V4L2_META_FMT_RPI_FE_STATS v4l2_fourcc('R', 'P', 'F', 'S')

/* priv field value to indicates that subsequent fields are valid. */
#define V4L2_PIX_FMT_PRIV_MAGIC		0xfeedcafe

/* Flags */
#define V4L2_PIX_FMT_FLAG_PREMUL_ALPHA	0x00000001
#define V4L2_PIX_FMT_FLAG_SET_CSC	0x00000002

/*
 *	F O R M A T   E N U M E R A T I O N
 */
struct v4l2_fmtdesc {
	__u32		    index;             /* Format number      */
	__u32		    type;              /* enum v4l2_buf_type */
	__u32               flags;
	__u8		    description[32];   /* Description string */
	__u32		    pixelformat;       /* Format fourcc      */
	__u32		    mbus_code;		/* Media bus code    */
	__u32		    reserved[3];
};

#define V4L2_FMT_FLAG_COMPRESSED		0x0001
#define V4L2_FMT_FLAG_EMULATED			0x0002
#define V4L2_FMT_FLAG_CONTINUOUS_BYTESTREAM	0x0004
#define V4L2_FMT_FLAG_DYN_RESOLUTION		0x0008
#define V4L2_FMT_FLAG_ENC_CAP_FRAME_INTERVAL	0x0010
#define V4L2_FMT_FLAG_CSC_COLORSPACE		0x0020
#define V4L2_FMT_FLAG_CSC_XFER_FUNC		0x0040
#define V4L2_FMT_FLAG_CSC_YCBCR_ENC		0x0080
#define V4L2_FMT_FLAG_CSC_HSV_ENC		V4L2_FMT_FLAG_CSC_YCBCR_ENC
#define V4L2_FMT_FLAG_CSC_QUANTIZATION		0x0100
#define V4L2_FMT_FLAG_META_LINE_BASED		0x0200

	/* Frame Size and frame rate enumeration */
/*
 *	F R A M E   S I Z E   E N U M E R A T I O N
 */
enum v4l2_frmsizetypes {
	V4L2_FRMSIZE_TYPE_DISCRETE	= 1,
	V4L2_FRMSIZE_TYPE_CONTINUOUS	= 2,
	V4L2_FRMSIZE_TYPE_STEPWISE	= 3,
};

struct v4l2_frmsize_discrete {
	__u32			width;		/* Frame width [pixel] */
	__u32			height;		/* Frame height [pixel] */
};

struct v4l2_frmsize_stepwise {
	__u32			min_width;	/* Minimum frame width [pixel] */
	__u32			max_width;	/* Maximum frame width [pixel] */
	__u32			step_width;	/* Frame width step size [pixel] */
	__u32			min_height;	/* Minimum frame height [pixel] */
	__u32			max_height;	/* Maximum frame height [pixel] */
	__u32			step_height;	/* Frame height step size [pixel] */
};

struct v4l2_frmsizeenum {
	__u32			index;		/* Frame size number */
	__u32			pixel_format;	/* Pixel format */
	__u32			type;		/* Frame size type the device supports. */

	union {					/* Frame size */
		struct v4l2_frmsize_discrete	discrete;
		struct v4l2_frmsize_stepwise	stepwise;
	};

	__u32   reserved[2];			/* Reserved space for future use */
};

/*
 *	F R A M E   R A T E   E N U M E R A T I O N
 */
enum v4l2_frmivaltypes {
	V4L2_FRMIVAL_TYPE_DISCRETE	= 1,
	V4L2_FRMIVAL_TYPE_CONTINUOUS	= 2,
	V4L2_FRMIVAL_TYPE_STEPWISE	= 3,
};

struct v4l2_frmival_stepwise {
	struct v4l2_fract	min;		/* Minimum frame interval [s] */
	struct v4l2_fract	max;		/* Maximum frame interval [s] */
	struct v4l2_fract	step;		/* Frame interval step size [s] */
};

struct v4l2_frmivalenum {
	__u32			index;		/* Frame format index */
	__u32			pixel_format;	/* Pixel format */
	__u32			width;		/* Frame width */
	__u32			height;		/* Frame height */
	__u32			type;		/* Frame interval type the device supports. */

	union {					/* Frame interval */
		struct v4l2_fract		discrete;
		struct v4l2_frmival_stepwise	stepwise;
	};

	__u32	reserved[2];			/* Reserved space for future use */
};

/*
 *	T I M E C O D E
 */
struct v4l2_timecode {
	__u32	type;
	__u32	flags;
	__u8	frames;
	__u8	seconds;
	__u8	minutes;
	__u8	hours;
	__u8	userbits[4];
};

/*  Type  */
#define V4L2_TC_TYPE_24FPS		1
#define V4L2_TC_TYPE_25FPS		2
#define V4L2_TC_TYPE_30FPS		3
#define V4L2_TC_TYPE_50FPS		4
#define V4L2_TC_TYPE_60FPS		5

/*  Flags  */
#define V4L2_TC_FLAG_DROPFRAME		0x0001 /* "drop-frame" mode */
#define V4L2_TC_FLAG_COLORFRAME		0x0002
#define V4L2_TC_USERBITS_field		0x000C
#define V4L2_TC_USERBITS_USERDEFINED	0x0000
#define V4L2_TC_USERBITS_8BITCHARS	0x0008
/* The above is based on SMPTE timecodes */

struct v4l2_jpegcompression {
	int quality;

	int  APPn;              /* Number of APP segment to be written,
				 * must be 0..15 */
	int  APP_len;           /* Length of data in JPEG APPn segment */
	char APP_data[60];      /* Data in the JPEG APPn segment. */

	int  COM_len;           /* Length of data in JPEG COM segment */
	char COM_data[60];      /* Data in JPEG COM segment */

	__u32 jpeg_markers;     /* Which markers should go into the JPEG
				 * output. Unless you exactly know what
				 * you do, leave them untouched.
				 * Including less markers will make the
				 * resulting code smaller, but there will
				 * be fewer applications which can read it.
				 * The presence of the APP and COM marker
				 * is influenced by APP_len and COM_len
				 * ONLY, not by this property! */

#define V4L2_JPEG_MARKER_DHT (1<<3)    /* Define Huffman Tables */
#define V4L2_JPEG_MARKER_DQT (1<<4)    /* Define Quantization Tables */
#define V4L2_JPEG_MARKER_DRI (1<<5)    /* Define Restart Interval */
#define V4L2_JPEG_MARKER_COM (1<<6)    /* Comment segment */
#define V4L2_JPEG_MARKER_APP (1<<7)    /* App segment, driver will
					* always use APP0 */
};

/*
 *	M E M O R Y - M A P P I N G   B U F F E R S
 */


struct v4l2_requestbuffers {
	__u32			count;
	__u32			type;		/* enum v4l2_buf_type */
	__u32			memory;		/* enum v4l2_memory */
	__u32			capabilities;
	__u8			flags;
	__u8			reserved[3];
};

#define V4L2_MEMORY_FLAG_NON_COHERENT			(1 << 0)

/* capabilities for struct v4l2_requestbuffers and v4l2_create_buffers */
#define V4L2_BUF_CAP_SUPPORTS_MMAP			(1 << 0)
#define V4L2_BUF_CAP_SUPPORTS_USERPTR			(1 << 1)
#define V4L2_BUF_CAP_SUPPORTS_DMABUF			(1 << 2)
#define V4L2_BUF_CAP_SUPPORTS_REQUESTS			(1 << 3)
#define V4L2_BUF_CAP_SUPPORTS_ORPHANED_BUFS		(1 << 4)
#define V4L2_BUF_CAP_SUPPORTS_M2M_HOLD_CAPTURE_BUF	(1 << 5)
#define V4L2_BUF_CAP_SUPPORTS_MMAP_CACHE_HINTS		(1 << 6)
#define V4L2_BUF_CAP_SUPPORTS_MAX_NUM_BUFFERS		(1 << 7)
#define V4L2_BUF_CAP_SUPPORTS_REMOVE_BUFS		(1 << 8)

/**
 * struct v4l2_plane - plane info for multi-planar buffers
 * @bytesused:		number of bytes occupied by data in the plane (payload)
 * @length:		size of this plane (NOT the payload) in bytes
 * @m.mem_offset:	when memory in the associated struct v4l2_buffer is
 *			V4L2_MEMORY_MMAP, equals the offset from the start of
 *			the device memory for this plane (or is a "cookie" that
 *			should be passed to mmap() called on the video node)
 * @m.userptr:		when memory is V4L2_MEMORY_USERPTR, a userspace pointer
 *			pointing to this plane
 * @m.fd:		when memory is V4L2_MEMORY_DMABUF, a userspace file
 *			descriptor associated with this plane
 * @m:			union of @mem_offset, @userptr and @fd
 * @data_offset:	offset in the plane to the start of data; usually 0,
 *			unless there is a header in front of the data
 * @reserved:		drivers and applications must zero this array
 *
 * Multi-planar buffers consist of one or more planes, e.g. an YCbCr buffer
 * with two planes can have one plane for Y, and another for interleaved CbCr
 * components. Each plane can reside in a separate memory buffer, or even in
 * a completely separate memory node (e.g. in embedded devices).
 */
struct v4l2_plane {
	__u32			bytesused;
	__u32			length;
	union {
		__u32		mem_offset;
		unsigned long	userptr;
		__s32		fd;
	} m;
	__u32			data_offset;
	__u32			reserved[11];
};

/**
 * struct v4l2_buffer - video buffer info
 * @index:	id number of the buffer
 * @type:	enum v4l2_buf_type; buffer type (type == *_MPLANE for
 *		multiplanar buffers);
 * @bytesused:	number of bytes occupied by data in the buffer (payload);
 *		unused (set to 0) for multiplanar buffers
 * @flags:	buffer informational flags
 * @field:	enum v4l2_field; field order of the image in the buffer
 * @timestamp:	frame timestamp
 * @timecode:	frame timecode
 * @sequence:	sequence count of this frame
 * @memory:	enum v4l2_memory; the method, in which the actual video data is
 *		passed
 * @m.offset:	for non-multiplanar buffers with memory == V4L2_MEMORY_MMAP;
 *		offset from the start of the device memory for this plane,
 *		(or a "cookie" that should be passed to mmap() as offset)
 * @m.userptr:	for non-multiplanar buffers with memory == V4L2_MEMORY_USERPTR;
 *		a userspace pointer pointing to this buffer
 * @m.fd:		for non-multiplanar buffers with memory == V4L2_MEMORY_DMABUF;
 *		a userspace file descriptor associated with this buffer
 * @m.planes:	for multiplanar buffers; userspace pointer to the array of plane
 *		info structs for this buffer
 * @m:		union of @offset, @userptr, @planes and @fd
 * @length:	size in bytes of the buffer (NOT its payload) for single-plane
 *		buffers (when type != *_MPLANE); number of elements in the
 *		planes array for multi-plane buffers
 * @reserved2:	drivers and applications must zero this field
 * @request_fd: fd of the request that this buffer should use
 * @reserved:	for backwards compatibility with applications that do not know
 *		about @request_fd
 *
 * Contains data exchanged by application and driver using one of the Streaming
 * I/O methods.
 */
struct v4l2_buffer {
	__u32			index;
	__u32			type;
	__u32			bytesused;
	__u32			flags;
	__u32			field;
	struct timeval		timestamp;
	struct v4l2_timecode	timecode;
	__u32			sequence;

	/* memory location */
	__u32			memory;
	union {
		__u32           offset;
		unsigned long   userptr;
		struct v4l2_plane *planes;
		__s32		fd;
	} m;
	__u32			length;
	__u32			reserved2;
	union {
		__s32		request_fd;
		__u32		reserved;
	};
};

/**
 * v4l2_timeval_to_ns - Convert timeval to nanoseconds
 * @tv:		pointer to the timeval variable to be converted
 *
 * Returns the scalar nanosecond representation of the timeval
 * parameter.
 */
static __inline__ __u64 v4l2_timeval_to_ns(const struct timeval *tv)
{
	return (__u64)tv->tv_sec * 1000000000ULL + tv->tv_usec * 1000;
}

/*  Flags for 'flags' field */
/* Buffer is mapped (flag) */
#define V4L2_BUF_FLAG_MAPPED			0x00000001
/* Buffer is queued for processing */
#define V4L2_BUF_FLAG_QUEUED			0x00000002
/* Buffer is ready */
#define V4L2_BUF_FLAG_DONE			0x00000004
/* Image is a keyframe (I-frame) */
#define V4L2_BUF_FLAG_KEYFRAME			0x00000008
/* Image is a P-frame */
#define V4L2_BUF_FLAG_PFRAME			0x00000010
/* Image is a B-frame */
#define V4L2_BUF_FLAG_BFRAME			0x00000020
/* Buffer is ready, but the data contained within is corrupted. */
#define V4L2_BUF_FLAG_ERROR			0x00000040
/* Buffer is added to an unqueued request */
#define V4L2_BUF_FLAG_IN_REQUEST		0x00000080
/* timecode field is valid */
#define V4L2_BUF_FLAG_TIMECODE			0x00000100
/* Don't return the capture buffer until OUTPUT timestamp changes */
#define V4L2_BUF_FLAG_M2M_HOLD_CAPTURE_BUF	0x00000200
/* Buffer is prepared for queuing */
#define V4L2_BUF_FLAG_PREPARED			0x00000400
/* Cache handling flags */
#define V4L2_BUF_FLAG_NO_CACHE_INVALIDATE	0x00000800
#define V4L2_BUF_FLAG_NO_CACHE_CLEAN		0x00001000
/* Timestamp type */
#define V4L2_BUF_FLAG_TIMESTAMP_MASK		0x0000e000
#define V4L2_BUF_FLAG_TIMESTAMP_UNKNOWN		0x00000000
#define V4L2_BUF_FLAG_TIMESTAMP_MONOTONIC	0x00002000
#define V4L2_BUF_FLAG_TIMESTAMP_COPY		0x00004000
/* Timestamp sources. */
#define V4L2_BUF_FLAG_TSTAMP_SRC_MASK		0x00070000
#define V4L2_BUF_FLAG_TSTAMP_SRC_EOF		0x00000000
#define V4L2_BUF_FLAG_TSTAMP_SRC_SOE		0x00010000
/* mem2mem encoder/decoder */
#define V4L2_BUF_FLAG_LAST			0x00100000
/* request_fd is valid */
#define V4L2_BUF_FLAG_REQUEST_FD		0x00800000

/**
 * struct v4l2_exportbuffer - export of video buffer as DMABUF file descriptor
 *
 * @index:	id number of the buffer
 * @type:	enum v4l2_buf_type; buffer type (type == *_MPLANE for
 *		multiplanar buffers);
 * @plane:	index of the plane to be exported, 0 for single plane queues
 * @flags:	flags for newly created file, currently only O_CLOEXEC is
 *		supported, refer to manual of open syscall for more details
 * @fd:		file descriptor associated with DMABUF (set by driver)
 * @reserved:	drivers and applications must zero this array
 *
 * Contains data used for exporting a video buffer as DMABUF file descriptor.
 * The buffer is identified by a 'cookie' returned by VIDIOC_QUERYBUF
 * (identical to the cookie used to mmap() the buffer to userspace). All
 * reserved fields must be set to zero. The field reserved0 is expected to
 * become a structure 'type' allowing an alternative layout of the structure
 * content. Therefore this field should not be used for any other extensions.
 */
struct v4l2_exportbuffer {
	__u32		type; /* enum v4l2_buf_type */
	__u32		index;
	__u32		plane;
	__u32		flags;
	__s32		fd;
	__u32		reserved[11];
};

/*
 *	O V E R L A Y   P R E V I E W
 */
struct v4l2_framebuffer {
	__u32			capability;
	__u32			flags;
/* FIXME: in theory we should pass something like PCI device + memory
 * region + offset instead of some physical address */
	void                    *base;
	struct {
		__u32		width;
		__u32		height;
		__u32		pixelformat;
		__u32		field;		/* enum v4l2_field */
		__u32		bytesperline;	/* for padding, zero if unused */
		__u32		sizeimage;
		__u32		colorspace;	/* enum v4l2_colorspace */
		__u32		priv;		/* reserved field, set to 0 */
	} fmt;
};
/*  Flags for the 'capability' field. Read only */
#define V4L2_FBUF_CAP_EXTERNOVERLAY	0x0001
#define V4L2_FBUF_CAP_CHROMAKEY		0x0002
#define V4L2_FBUF_CAP_LIST_CLIPPING     0x0004
#define V4L2_FBUF_CAP_BITMAP_CLIPPING	0x0008
#define V4L2_FBUF_CAP_LOCAL_ALPHA	0x0010
#define V4L2_FBUF_CAP_GLOBAL_ALPHA	0x0020
#define V4L2_FBUF_CAP_LOCAL_INV_ALPHA	0x0040
#define V4L2_FBUF_CAP_SRC_CHROMAKEY	0x0080
/*  Flags for the 'flags' field. */
#define V4L2_FBUF_FLAG_PRIMARY		0x0001
#define V4L2_FBUF_FLAG_OVERLAY		0x0002
#define V4L2_FBUF_FLAG_CHROMAKEY	0x0004
#define V4L2_FBUF_FLAG_LOCAL_ALPHA	0x0008
#define V4L2_FBUF_FLAG_GLOBAL_ALPHA	0x0010
#define V4L2_FBUF_FLAG_LOCAL_INV_ALPHA	0x0020
#define V4L2_FBUF_FLAG_SRC_CHROMAKEY	0x0040

struct v4l2_clip {
	struct v4l2_rect        c;
	struct v4l2_clip	*next;
};

struct v4l2_window {
	struct v4l2_rect        w;
	__u32			field;	 /* enum v4l2_field */
	__u32			chromakey;
	struct v4l2_clip	*clips;
	__u32			clipcount;
	void			*bitmap;
	__u8                    global_alpha;
};

/*
 *	C A P T U R E   P A R A M E T E R S
 */
struct v4l2_captureparm {
	__u32		   capability;	  /*  Supported modes */
	__u32		   capturemode;	  /*  Current mode */
	struct v4l2_fract  timeperframe;  /*  Time per frame in seconds */
	__u32		   extendedmode;  /*  Driver-specific extensions */
	__u32              readbuffers;   /*  # of buffers for read */
	__u32		   reserved[4];
};

/*  Flags for 'capability' and 'capturemode' fields */
#define V4L2_MODE_HIGHQUALITY	0x0001	/*  High quality imaging mode */
#define V4L2_CAP_TIMEPERFRAME	0x1000	/*  timeperframe field is supported */

struct v4l2_outputparm {
	__u32		   capability;	 /*  Supported modes */
	__u32		   outputmode;	 /*  Current mode */
	struct v4l2_fract  timeperframe; /*  Time per frame in seconds */
	__u32		   extendedmode; /*  Driver-specific extensions */
	__u32              writebuffers; /*  # of buffers for write */
	__u32		   reserved[4];
};

/*
 *	I N P U T   I M A G E   C R O P P I N G
 */
struct v4l2_cropcap {
	__u32			type;	/* enum v4l2_buf_type */
	struct v4l2_rect        bounds;
	struct v4l2_rect        defrect;
	struct v4l2_fract       pixelaspect;
};

struct v4l2_crop {
	__u32			type;	/* enum v4l2_buf_type */
	struct v4l2_rect        c;
};

/**
 * struct v4l2_selection - selection info
 * @type:	buffer type (do not use *_MPLANE types)
 * @target:	Selection target, used to choose one of possible rectangles;
 *		defined in v4l2-common.h; V4L2_SEL_TGT_* .
 * @flags:	constraints flags, defined in v4l2-common.h; V4L2_SEL_FLAG_*.
 * @r:		coordinates of selection window
 * @reserved:	for future use, rounds structure size to 64 bytes, set to zero
 *
 * Hardware may use multiple helper windows to process a video stream.
 * The structure is used to exchange this selection areas between
 * an application and a driver.
 */
struct v4l2_selection {
	__u32			type;
	__u32			target;
	__u32                   flags;
	struct v4l2_rect        r;
	__u32                   reserved[9];
};


/*
 *      A N A L O G   V I D E O   S T A N D A R D
 */

typedef __u64 v4l2_std_id;

/*
 * Attention: Keep the V4L2_STD_* bit definitions in sync with
 * include/dt-bindings/display/sdtv-standards.h SDTV_STD_* bit definitions.
 */
/* one bit for each */
#define V4L2_STD_PAL_B          ((v4l2_std_id)0x00000001)
#define V4L2_STD_PAL_B1         ((v4l2_std_id)0x00000002)
#define V4L2_STD_PAL_G          ((v4l2_std_id)0x00000004)
#define V4L2_STD_PAL_H          ((v4l2_std_id)0x00000008)
#define V4L2_STD_PAL_I          ((v4l2_std_id)0x00000010)
#define V4L2_STD_PAL_D          ((v4l2_std_id)0x00000020)
#define V4L2_STD_PAL_D1         ((v4l2_std_id)0x00000040)
#define V4L2_STD_PAL_K          ((v4l2_std_id)0x00000080)

#define V4L2_STD_PAL_M          ((v4l2_std_id)0x00000100)
#define V4L2_STD_PAL_N          ((v4l2_std_id)0x00000200)
#define V4L2_STD_PAL_Nc         ((v4l2_std_id)0x00000400)
#define V4L2_STD_PAL_60         ((v4l2_std_id)0x00000800)

#define V4L2_STD_NTSC_M         ((v4l2_std_id)0x00001000)	/* BTSC */
#define V4L2_STD_NTSC_M_JP      ((v4l2_std_id)0x00002000)	/* EIA-J */
#define V4L2_STD_NTSC_443       ((v4l2_std_id)0x00004000)
#define V4L2_STD_NTSC_M_KR      ((v4l2_std_id)0x00008000)	/* FM A2 */

#define V4L2_STD_SECAM_B        ((v4l2_std_id)0x00010000)
#define V4L2_STD_SECAM_D        ((v4l2_std_id)0x00020000)
#define V4L2_STD_SECAM_G        ((v4l2_std_id)0x00040000)
#define V4L2_STD_SECAM_H        ((v4l2_std_id)0x00080000)
#define V4L2_STD_SECAM_K        ((v4l2_std_id)0x00100000)
#define V4L2_STD_SECAM_K1       ((v4l2_std_id)0x00200000)
#define V4L2_STD_SECAM_L        ((v4l2_std_id)0x00400000)
#define V4L2_STD_SECAM_LC       ((v4l2_std_id)0x00800000)

/* ATSC/HDTV */
#define V4L2_STD_ATSC_8_VSB     ((v4l2_std_id)0x01000000)
#define V4L2_STD_ATSC_16_VSB    ((v4l2_std_id)0x02000000)

/* FIXME:
   Although std_id is 64 bits, there is an issue on PPC32 architecture that
   makes switch(__u64) to break. So, there's a hack on v4l2-common.c rounding
   this value to 32 bits.
   As, currently, the max value is for V4L2_STD_ATSC_16_VSB (30 bits wide),
   it should work fine. However, if needed to add more than two standards,
   v4l2-common.c should be fixed.
 */

/*
 * Some macros to merge video standards in order to make live easier for the
 * drivers and V4L2 applications
 */

/*
 * "Common" NTSC/M - It should be noticed that V4L2_STD_NTSC_443 is
 * Missing here.
 */
#define V4L2_STD_NTSC           (V4L2_STD_NTSC_M	|\
				 V4L2_STD_NTSC_M_JP     |\
				 V4L2_STD_NTSC_M_KR)
/* Secam macros */
#define V4L2_STD_SECAM_DK	(V4L2_STD_SECAM_D	|\
				 V4L2_STD_SECAM_K	|\
				 V4L2_STD_SECAM_K1)
/* All Secam Standards */
#define V4L2_STD_SECAM		(V4L2_STD_SECAM_B	|\
				 V4L2_STD_SECAM_G	|\
				 V4L2_STD_SECAM_H	|\
				 V4L2_STD_SECAM_DK	|\
				 V4L2_STD_SECAM_L       |\
				 V4L2_STD_SECAM_LC)
/* PAL macros */
#define V4L2_STD_PAL_BG		(V4L2_STD_PAL_B		|\
				 V4L2_STD_PAL_B1	|\
				 V4L2_STD_PAL_G)
#define V4L2_STD_PAL_DK		(V4L2_STD_PAL_D		|\
				 V4L2_STD_PAL_D1	|\
				 V4L2_STD_PAL_K)
/*
 * "Common" PAL - This macro is there to be compatible with the old
 * V4L1 concept of "PAL": /BGDKHI.
 * Several PAL standards are missing here: /M, /N and /Nc
 */
#define V4L2_STD_PAL		(V4L2_STD_PAL_BG	|\
				 V4L2_STD_PAL_DK	|\
				 V4L2_STD_PAL_H		|\
				 V4L2_STD_PAL_I)
/* Chroma "agnostic" standards */
#define V4L2_STD_B		(V4L2_STD_PAL_B		|\
				 V4L2_STD_PAL_B1	|\
				 V4L2_STD_SECAM_B)
#define V4L2_STD_G		(V4L2_STD_PAL_G		|\
				 V4L2_STD_SECAM_G)
#define V4L2_STD_H		(V4L2_STD_PAL_H		|\
				 V4L2_STD_SECAM_H)
#define V4L2_STD_L		(V4L2_STD_SECAM_L	|\
				 V4L2_STD_SECAM_LC)
#define V4L2_STD_GH		(V4L2_STD_G		|\
				 V4L2_STD_H)
#define V4L2_STD_DK		(V4L2_STD_PAL_DK	|\
				 V4L2_STD_SECAM_DK)
#define V4L2_STD_BG		(V4L2_STD_B		|\
				 V4L2_STD_G)
#define V4L2_STD_MN		(V4L2_STD_PAL_M		|\
				 V4L2_STD_PAL_N		|\
				 V4L2_STD_PAL_Nc	|\
				 V4L2_STD_NTSC)

/* Standards where MTS/BTSC stereo could be found */
#define V4L2_STD_MTS		(V4L2_STD_NTSC_M	|\
				 V4L2_STD_PAL_M		|\
				 V4L2_STD_PAL_N		|\
				 V4L2_STD_PAL_Nc)

/* Standards for Countries with 60Hz Line frequency */
#define V4L2_STD_525_60		(V4L2_STD_PAL_M		|\
				 V4L2_STD_PAL_60	|\
				 V4L2_STD_NTSC		|\
				 V4L2_STD_NTSC_443)
/* Standards for Countries with 50Hz Line frequency */
#define V4L2_STD_625_50		(V4L2_STD_PAL		|\
				 V4L2_STD_PAL_N		|\
				 V4L2_STD_PAL_Nc	|\
				 V4L2_STD_SECAM)

#define V4L2_STD_ATSC           (V4L2_STD_ATSC_8_VSB    |\
				 V4L2_STD_ATSC_16_VSB)
/* Macros with none and all analog standards */
#define V4L2_STD_UNKNOWN        0
#define V4L2_STD_ALL            (V4L2_STD_525_60	|\
				 V4L2_STD_625_50)

struct v4l2_standard {
	__u32		     index;
	v4l2_std_id          id;
	__u8		     name[24];
	struct v4l2_fract    frameperiod; /* Frames, not fields */
	__u32		     framelines;
	__u32		     reserved[4];
};

/*
 *	D V	B T	T I M I N G S
 */

/** struct v4l2_bt_timings - BT.656/BT.1120 timing data
 * @width:	total width of the active video in pixels
 * @height:	total height of the active video in lines
 * @interlaced:	Interlaced or progressive
 * @polarities:	Positive or negative polarities
 * @pixelclock:	Pixel clock in HZ. Ex. 74.25MHz->74250000
 * @hfrontporch:Horizontal front porch in pixels
 * @hsync:	Horizontal Sync length in pixels
 * @hbackporch:	Horizontal back porch in pixels
 * @vfrontporch:Vertical front porch in lines
 * @vsync:	Vertical Sync length in lines
 * @vbackporch:	Vertical back porch in lines
 * @il_vfrontporch:Vertical front porch for the even field
 *		(aka field 2) of interlaced field formats
 * @il_vsync:	Vertical Sync length for the even field
 *		(aka field 2) of interlaced field formats
 * @il_vbackporch:Vertical back porch for the even field
 *		(aka field 2) of interlaced field formats
 * @standards:	Standards the timing belongs to
 * @flags:	Flags
 * @picture_aspect: The picture aspect ratio (hor/vert).
 * @cea861_vic:	VIC code as per the CEA-861 standard.
 * @hdmi_vic:	VIC code as per the HDMI standard.
 * @reserved:	Reserved fields, must be zeroed.
 *
 * A note regarding vertical interlaced timings: height refers to the total
 * height of the active video frame (= two fields). The blanking timings refer
 * to the blanking of each field. So the height of the total frame is
 * calculated as follows:
 *
 * tot_height = height + vfrontporch + vsync + vbackporch +
 *                       il_vfrontporch + il_vsync + il_vbackporch
 *
 * The active height of each field is height / 2.
 */
struct v4l2_bt_timings {
	__u32	width;
	__u32	height;
	__u32	interlaced;
	__u32	polarities;
	__u64	pixelclock;
	__u32	hfrontporch;
	__u32	hsync;
	__u32	hbackporch;
	__u32	vfrontporch;
	__u32	vsync;
	__u32	vbackporch;
	__u32	il_vfrontporch;
	__u32	il_vsync;
	__u32	il_vbackporch;
	__u32	standards;
	__u32	flags;
	struct v4l2_fract picture_aspect;
	__u8	cea861_vic;
	__u8	hdmi_vic;
	__u8	reserved[46];
} __attribute__ ((packed));

/* Interlaced or progressive format */
#define	V4L2_DV_PROGRESSIVE	0
#define	V4L2_DV_INTERLACED	1

/* Polarities. If bit is not set, it is assumed to be negative polarity */
#define V4L2_DV_VSYNC_POS_POL	0x00000001
#define V4L2_DV_HSYNC_POS_POL	0x00000002

/* Timings standards */
#define V4L2_DV_BT_STD_CEA861	(1 << 0)  /* CEA-861 Digital TV Profile */
#define V4L2_DV_BT_STD_DMT	(1 << 1)  /* VESA Discrete Monitor Timings */
#define V4L2_DV_BT_STD_CVT	(1 << 2)  /* VESA Coordinated Video Timings */
#define V4L2_DV_BT_STD_GTF	(1 << 3)  /* VESA Generalized Timings Formula */
#define V4L2_DV_BT_STD_SDI	(1 << 4)  /* SDI Timings */

/* Flags */

/*
 * CVT/GTF specific: timing uses reduced blanking (CVT) or the 'Secondary
 * GTF' curve (GTF). In both cases the horizontal and/or vertical blanking
 * intervals are reduced, allowing a higher resolution over the same
 * bandwidth. This is a read-only flag.
 */
#define V4L2_DV_FL_REDUCED_BLANKING		(1 << 0)
/*
 * CEA-861 specific: set for CEA-861 formats with a framerate of a multiple
 * of six. These formats can be optionally played at 1 / 1.001 speed.
 * This is a read-only flag.
 */
#define V4L2_DV_FL_CAN_REDUCE_FPS		(1 << 1)
/*
 * CEA-861 specific: only valid for video transmitters, the flag is cleared
 * by receivers.
 * If the framerate of the format is a multiple of six, then the pixelclock
 * used to set up the transmitter is divided by 1.001 to make it compatible
 * with 60 Hz based standards such as NTSC and PAL-M that use a framerate of
 * 29.97 Hz. Otherwise this flag is cleared. If the transmitter can't generate
 * such frequencies, then the flag will also be cleared.
 */
#define V4L2_DV_FL_REDUCED_FPS			(1 << 2)
/*
 * Specific to interlaced formats: if set, then field 1 is really one half-line
 * longer and field 2 is really one half-line shorter, so each field has
 * exactly the same number of half-lines. Whether half-lines can be detected
 * or used depends on the hardware.
 */
#define V4L2_DV_FL_HALF_LINE			(1 << 3)
/*
 * If set, then this is a Consumer Electronics (CE) video format. Such formats
 * differ from other formats (commonly called IT formats) in that if RGB
 * encoding is used then by default the RGB values use limited range (i.e.
 * use the range 16-235) as opposed to 0-255. All formats defined in CEA-861
 * except for the 640x480 format are CE formats.
 */
#define V4L2_DV_FL_IS_CE_VIDEO			(1 << 4)
/* Some formats like SMPTE-125M have an interlaced signal with a odd
 * total height. For these formats, if this flag is set, the first
 * field has the extra line. If not, it is the second field.
 */
#define V4L2_DV_FL_FIRST_FIELD_EXTRA_LINE	(1 << 5)
/*
 * If set, then the picture_aspect field is valid. Otherwise assume that the
 * pixels are square, so the picture aspect ratio is the same as the width to
 * height ratio.
 */
#define V4L2_DV_FL_HAS_PICTURE_ASPECT		(1 << 6)
/*
 * If set, then the cea861_vic field is valid and contains the Video
 * Identification Code as per the CEA-861 standard.
 */
#define V4L2_DV_FL_HAS_CEA861_VIC		(1 << 7)
/*
 * If set, then the hdmi_vic field is valid and contains the Video
 * Identification Code as per the HDMI standard (HDMI Vendor Specific
 * InfoFrame).
 */
#define V4L2_DV_FL_HAS_HDMI_VIC			(1 << 8)
/*
 * CEA-861 specific: only valid for video receivers.
 * If set, then HW can detect the difference between regular FPS and
 * 1000/1001 FPS. Note: This flag is only valid for HDMI VIC codes with
 * the V4L2_DV_FL_CAN_REDUCE_FPS flag set.
 */
#define V4L2_DV_FL_CAN_DETECT_REDUCED_FPS	(1 << 9)

/* A few useful defines to calculate the total blanking and frame sizes */
#define V4L2_DV_BT_BLANKING_WIDTH(bt) \
	((bt)->hfrontporch + (bt)->hsync + (bt)->hbackporch)
#define V4L2_DV_BT_FRAME_WIDTH(bt) \
	((bt)->width + V4L2_DV_BT_BLANKING_WIDTH(bt))
#define V4L2_DV_BT_BLANKING_HEIGHT(bt) \
	((bt)->vfrontporch + (bt)->vsync + (bt)->vbackporch + \
	 ((bt)->interlaced ? \
	  ((bt)->il_vfrontporch + (bt)->il_vsync + (bt)->il_vbackporch) : 0))
#define V4L2_DV_BT_FRAME_HEIGHT(bt) \
	((bt)->height + V4L2_DV_BT_BLANKING_HEIGHT(bt))

/** struct v4l2_dv_timings - DV timings
 * @type:	the type of the timings
 * @bt:	BT656/1120 timings
 */
struct v4l2_dv_timings {
	__u32 type;
	union {
		struct v4l2_bt_timings	bt;
		__u32	reserved[32];
	};
} __attribute__ ((packed));

/* Values for the type field */
#define V4L2_DV_BT_656_1120	0	/* BT.656/1120 timing type */


/** struct v4l2_enum_dv_timings - DV timings enumeration
 * @index:	enumeration index
 * @pad:	the pad number for which to enumerate timings (used with
 *		v4l-subdev nodes only)
 * @reserved:	must be zeroed
 * @timings:	the timings for the given index
 */
struct v4l2_enum_dv_timings {
	__u32 index;
	__u32 pad;
	__u32 reserved[2];
	struct v4l2_dv_timings timings;
};

/** struct v4l2_bt_timings_cap - BT.656/BT.1120 timing capabilities
 * @min_width:		width in pixels
 * @max_width:		width in pixels
 * @min_height:		height in lines
 * @max_height:		height in lines
 * @min_pixelclock:	Pixel clock in HZ. Ex. 74.25MHz->74250000
 * @max_pixelclock:	Pixel clock in HZ. Ex. 74.25MHz->74250000
 * @standards:		Supported standards
 * @capabilities:	Supported capabilities
 * @reserved:		Must be zeroed
 */
struct v4l2_bt_timings_cap {
	__u32	min_width;
	__u32	max_width;
	__u32	min_height;
	__u32	max_height;
	__u64	min_pixelclock;
	__u64	max_pixelclock;
	__u32	standards;
	__u32	capabilities;
	__u32	reserved[16];
} __attribute__ ((packed));

/* Supports interlaced formats */
#define V4L2_DV_BT_CAP_INTERLACED	(1 << 0)
/* Supports progressive formats */
#define V4L2_DV_BT_CAP_PROGRESSIVE	(1 << 1)
/* Supports CVT/GTF reduced blanking */
#define V4L2_DV_BT_CAP_REDUCED_BLANKING	(1 << 2)
/* Supports custom formats */
#define V4L2_DV_BT_CAP_CUSTOM		(1 << 3)

/** struct v4l2_dv_timings_cap - DV timings capabilities
 * @type:	the type of the timings (same as in struct v4l2_dv_timings)
 * @pad:	the pad number for which to query capabilities (used with
 *		v4l-subdev nodes only)
 * @bt:		the BT656/1120 timings capabilities
 */
struct v4l2_dv_timings_cap {
	__u32 type;
	__u32 pad;
	__u32 reserved[2];
	union {
		struct v4l2_bt_timings_cap bt;
		__u32 raw_data[32];
	};
};


/*
 *	V I D E O   I N P U T S
 */
struct v4l2_input {
	__u32	     index;		/*  Which input */
	__u8	     name[32];		/*  Label */
	__u32	     type;		/*  Type of input */
	__u32	     audioset;		/*  Associated audios (bitfield) */
	__u32        tuner;             /*  Tuner index */
	v4l2_std_id  std;
	__u32	     status;
	__u32	     capabilities;
	__u32	     reserved[3];
};

/*  Values for the 'type' field */
#define V4L2_INPUT_TYPE_TUNER		1
#define V4L2_INPUT_TYPE_CAMERA		2
#define V4L2_INPUT_TYPE_TOUCH		3

/* field 'status' - general */
#define V4L2_IN_ST_NO_POWER    0x00000001  /* Attached device is off */
#define V4L2_IN_ST_NO_SIGNAL   0x00000002
#define V4L2_IN_ST_NO_COLOR    0x00000004

/* field 'status' - sensor orientation */
/* If sensor is mounted upside down set both bits */
#define V4L2_IN_ST_HFLIP       0x00000010 /* Frames are flipped horizontally */
#define V4L2_IN_ST_VFLIP       0x00000020 /* Frames are flipped vertically */

/* field 'status' - analog */
#define V4L2_IN_ST_NO_H_LOCK   0x00000100  /* No horizontal sync lock */
#define V4L2_IN_ST_COLOR_KILL  0x00000200  /* Color killer is active */
#define V4L2_IN_ST_NO_V_LOCK   0x00000400  /* No vertical sync lock */
#define V4L2_IN_ST_NO_STD_LOCK 0x00000800  /* No standard format lock */

/* field 'status' - digital */
#define V4L2_IN_ST_NO_SYNC     0x00010000  /* No synchronization lock */
#define V4L2_IN_ST_NO_EQU      0x00020000  /* No equalizer lock */
#define V4L2_IN_ST_NO_CARRIER  0x00040000  /* Carrier recovery failed */

/* field 'status' - VCR and set-top box */
#define V4L2_IN_ST_MACROVISION 0x01000000  /* Macrovision detected */
#define V4L2_IN_ST_NO_ACCESS   0x02000000  /* Conditional access denied */
#define V4L2_IN_ST_VTR         0x04000000  /* VTR time constant */

/* capabilities flags */
#define V4L2_IN_CAP_DV_TIMINGS		0x00000002 /* Supports S_DV_TIMINGS */
#define V4L2_IN_CAP_CUSTOM_TIMINGS	V4L2_IN_CAP_DV_TIMINGS /* For compatibility */
#define V4L2_IN_CAP_STD			0x00000004 /* Supports S_STD */
#define V4L2_IN_CAP_NATIVE_SIZE		0x00000008 /* Supports setting native size */

/*
 *	V I D E O   O U T P U T S
 */
struct v4l2_output {
	__u32	     index;		/*  Which output */
	__u8	     name[32];		/*  Label */
	__u32	     type;		/*  Type of output */
	__u32	     audioset;		/*  Associated audios (bitfield) */
	__u32	     modulator;         /*  Associated modulator */
	v4l2_std_id  std;
	__u32	     capabilities;
	__u32	     reserved[3];
};
/*  Values for the 'type' field */
#define V4L2_OUTPUT_TYPE_MODULATOR		1
#define V4L2_OUTPUT_TYPE_ANALOG			2
#define V4L2_OUTPUT_TYPE_ANALOGVGAOVERLAY	3

/* capabilities flags */
#define V4L2_OUT_CAP_DV_TIMINGS		0x00000002 /* Supports S_DV_TIMINGS */
#define V4L2_OUT_CAP_CUSTOM_TIMINGS	V4L2_OUT_CAP_DV_TIMINGS /* For compatibility */
#define V4L2_OUT_CAP_STD		0x00000004 /* Supports S_STD */
#define V4L2_OUT_CAP_NATIVE_SIZE	0x00000008 /* Supports setting native size */

/*
 *	C O N T R O L S
 */
struct v4l2_control {
	__u32		     id;
	__s32		     value;
};

struct v4l2_ext_control {
	__u32 id;
	__u32 size;
	__u32 reserved2[1];
	union {
		__s32 value;
		__s64 value64;
		char *string;
		__u8 *p_u8;
		__u16 *p_u16;
		__u32 *p_u32;
		__s32 *p_s32;
		__s64 *p_s64;
		struct v4l2_area *p_area;
		struct v4l2_ctrl_h264_sps *p_h264_sps;
		struct v4l2_ctrl_h264_pps *p_h264_pps;
		struct v4l2_ctrl_h264_scaling_matrix *p_h264_scaling_matrix;
		struct v4l2_ctrl_h264_pred_weights *p_h264_pred_weights;
		struct v4l2_ctrl_h264_slice_params *p_h264_slice_params;
		struct v4l2_ctrl_h264_decode_params *p_h264_decode_params;
		struct v4l2_ctrl_fwht_params *p_fwht_params;
		struct v4l2_ctrl_vp8_frame *p_vp8_frame;
		struct v4l2_ctrl_mpeg2_sequence *p_mpeg2_sequence;
		struct v4l2_ctrl_mpeg2_picture *p_mpeg2_picture;
		struct v4l2_ctrl_mpeg2_quantisation *p_mpeg2_quantisation;
		struct v4l2_ctrl_vp9_compressed_hdr *p_vp9_compressed_hdr_probs;
		struct v4l2_ctrl_vp9_frame *p_vp9_frame;
		struct v4l2_ctrl_hevc_sps *p_hevc_sps;
		struct v4l2_ctrl_hevc_pps *p_hevc_pps;
		struct v4l2_ctrl_hevc_slice_params *p_hevc_slice_params;
		struct v4l2_ctrl_hevc_scaling_matrix *p_hevc_scaling_matrix;
		struct v4l2_ctrl_hevc_decode_params *p_hevc_decode_params;
		struct v4l2_ctrl_av1_sequence *p_av1_sequence;
		struct v4l2_ctrl_av1_tile_group_entry *p_av1_tile_group_entry;
		struct v4l2_ctrl_av1_frame *p_av1_frame;
		struct v4l2_ctrl_av1_film_grain *p_av1_film_grain;
<<<<<<< HEAD
=======
		struct v4l2_ctrl_hdr10_cll_info *p_hdr10_cll_info;
		struct v4l2_ctrl_hdr10_mastering_display *p_hdr10_mastering_display;
>>>>>>> 0256ad97
		void *ptr;
	} __attribute__ ((packed));
} __attribute__ ((packed));

struct v4l2_ext_controls {
	union {
		__u32 ctrl_class;
		__u32 which;
	};
	__u32 count;
	__u32 error_idx;
	__s32 request_fd;
	__u32 reserved[1];
	struct v4l2_ext_control *controls;
};

#define V4L2_CTRL_ID_MASK	  (0x0fffffff)
#define V4L2_CTRL_ID2CLASS(id)    ((id) & 0x0fff0000UL)
#define V4L2_CTRL_ID2WHICH(id)    ((id) & 0x0fff0000UL)
#define V4L2_CTRL_DRIVER_PRIV(id) (((id) & 0xffff) >= 0x1000)
#define V4L2_CTRL_MAX_DIMS	  (4)
#define V4L2_CTRL_WHICH_CUR_VAL   0
#define V4L2_CTRL_WHICH_DEF_VAL   0x0f000000
#define V4L2_CTRL_WHICH_REQUEST_VAL 0x0f010000

enum v4l2_ctrl_type {
	V4L2_CTRL_TYPE_INTEGER	     = 1,
	V4L2_CTRL_TYPE_BOOLEAN	     = 2,
	V4L2_CTRL_TYPE_MENU	     = 3,
	V4L2_CTRL_TYPE_BUTTON	     = 4,
	V4L2_CTRL_TYPE_INTEGER64     = 5,
	V4L2_CTRL_TYPE_CTRL_CLASS    = 6,
	V4L2_CTRL_TYPE_STRING        = 7,
	V4L2_CTRL_TYPE_BITMASK       = 8,
	V4L2_CTRL_TYPE_INTEGER_MENU  = 9,

	/* Compound types are >= 0x0100 */
	V4L2_CTRL_COMPOUND_TYPES     = 0x0100,
	V4L2_CTRL_TYPE_U8	     = 0x0100,
	V4L2_CTRL_TYPE_U16	     = 0x0101,
	V4L2_CTRL_TYPE_U32	     = 0x0102,
	V4L2_CTRL_TYPE_AREA          = 0x0106,

	V4L2_CTRL_TYPE_HDR10_CLL_INFO		= 0x0110,
	V4L2_CTRL_TYPE_HDR10_MASTERING_DISPLAY	= 0x0111,

	V4L2_CTRL_TYPE_H264_SPS             = 0x0200,
	V4L2_CTRL_TYPE_H264_PPS		    = 0x0201,
	V4L2_CTRL_TYPE_H264_SCALING_MATRIX  = 0x0202,
	V4L2_CTRL_TYPE_H264_SLICE_PARAMS    = 0x0203,
	V4L2_CTRL_TYPE_H264_DECODE_PARAMS   = 0x0204,
	V4L2_CTRL_TYPE_H264_PRED_WEIGHTS    = 0x0205,

	V4L2_CTRL_TYPE_FWHT_PARAMS	    = 0x0220,

	V4L2_CTRL_TYPE_VP8_FRAME            = 0x0240,

	V4L2_CTRL_TYPE_MPEG2_QUANTISATION   = 0x0250,
	V4L2_CTRL_TYPE_MPEG2_SEQUENCE       = 0x0251,
	V4L2_CTRL_TYPE_MPEG2_PICTURE        = 0x0252,

	V4L2_CTRL_TYPE_VP9_COMPRESSED_HDR	= 0x0260,
	V4L2_CTRL_TYPE_VP9_FRAME		= 0x0261,

	V4L2_CTRL_TYPE_HEVC_SPS			= 0x0270,
	V4L2_CTRL_TYPE_HEVC_PPS			= 0x0271,
	V4L2_CTRL_TYPE_HEVC_SLICE_PARAMS	= 0x0272,
	V4L2_CTRL_TYPE_HEVC_SCALING_MATRIX	= 0x0273,
	V4L2_CTRL_TYPE_HEVC_DECODE_PARAMS	= 0x0274,

	V4L2_CTRL_TYPE_AV1_SEQUENCE	    = 0x280,
	V4L2_CTRL_TYPE_AV1_TILE_GROUP_ENTRY = 0x281,
	V4L2_CTRL_TYPE_AV1_FRAME	    = 0x282,
	V4L2_CTRL_TYPE_AV1_FILM_GRAIN	    = 0x283,
};

/*  Used in the VIDIOC_QUERYCTRL ioctl for querying controls */
struct v4l2_queryctrl {
	__u32		     id;
	__u32		     type;	/* enum v4l2_ctrl_type */
	__u8		     name[32];	/* Whatever */
	__s32		     minimum;	/* Note signedness */
	__s32		     maximum;
	__s32		     step;
	__s32		     default_value;
	__u32                flags;
	__u32		     reserved[2];
};

/*  Used in the VIDIOC_QUERY_EXT_CTRL ioctl for querying extended controls */
struct v4l2_query_ext_ctrl {
	__u32		     id;
	__u32		     type;
	char		     name[32];
	__s64		     minimum;
	__s64		     maximum;
	__u64		     step;
	__s64		     default_value;
	__u32                flags;
	__u32                elem_size;
	__u32                elems;
	__u32                nr_of_dims;
	__u32                dims[V4L2_CTRL_MAX_DIMS];
	__u32		     reserved[32];
};

/*  Used in the VIDIOC_QUERYMENU ioctl for querying menu items */
struct v4l2_querymenu {
	__u32		id;
	__u32		index;
	union {
		__u8	name[32];	/* Whatever */
		__s64	value;
	};
	__u32		reserved;
} __attribute__ ((packed));

/*  Control flags  */
#define V4L2_CTRL_FLAG_DISABLED		0x0001
#define V4L2_CTRL_FLAG_GRABBED		0x0002
#define V4L2_CTRL_FLAG_READ_ONLY	0x0004
#define V4L2_CTRL_FLAG_UPDATE		0x0008
#define V4L2_CTRL_FLAG_INACTIVE		0x0010
#define V4L2_CTRL_FLAG_SLIDER		0x0020
#define V4L2_CTRL_FLAG_WRITE_ONLY	0x0040
#define V4L2_CTRL_FLAG_VOLATILE		0x0080
#define V4L2_CTRL_FLAG_HAS_PAYLOAD	0x0100
#define V4L2_CTRL_FLAG_EXECUTE_ON_WRITE	0x0200
#define V4L2_CTRL_FLAG_MODIFY_LAYOUT	0x0400
#define V4L2_CTRL_FLAG_DYNAMIC_ARRAY	0x0800

/*  Query flags, to be ORed with the control ID */
#define V4L2_CTRL_FLAG_NEXT_CTRL	0x80000000
#define V4L2_CTRL_FLAG_NEXT_COMPOUND	0x40000000

/*  User-class control IDs defined by V4L2 */
#define V4L2_CID_MAX_CTRLS		1024
/*  IDs reserved for driver specific controls */
#define V4L2_CID_PRIVATE_BASE		0x08000000


/*
 *	T U N I N G
 */
struct v4l2_tuner {
	__u32                   index;
	__u8			name[32];
	__u32			type;	/* enum v4l2_tuner_type */
	__u32			capability;
	__u32			rangelow;
	__u32			rangehigh;
	__u32			rxsubchans;
	__u32			audmode;
	__s32			signal;
	__s32			afc;
	__u32			reserved[4];
};

struct v4l2_modulator {
	__u32			index;
	__u8			name[32];
	__u32			capability;
	__u32			rangelow;
	__u32			rangehigh;
	__u32			txsubchans;
	__u32			type;	/* enum v4l2_tuner_type */
	__u32			reserved[3];
};

/*  Flags for the 'capability' field */
#define V4L2_TUNER_CAP_LOW		0x0001
#define V4L2_TUNER_CAP_NORM		0x0002
#define V4L2_TUNER_CAP_HWSEEK_BOUNDED	0x0004
#define V4L2_TUNER_CAP_HWSEEK_WRAP	0x0008
#define V4L2_TUNER_CAP_STEREO		0x0010
#define V4L2_TUNER_CAP_LANG2		0x0020
#define V4L2_TUNER_CAP_SAP		0x0020
#define V4L2_TUNER_CAP_LANG1		0x0040
#define V4L2_TUNER_CAP_RDS		0x0080
#define V4L2_TUNER_CAP_RDS_BLOCK_IO	0x0100
#define V4L2_TUNER_CAP_RDS_CONTROLS	0x0200
#define V4L2_TUNER_CAP_FREQ_BANDS	0x0400
#define V4L2_TUNER_CAP_HWSEEK_PROG_LIM	0x0800
#define V4L2_TUNER_CAP_1HZ		0x1000

/*  Flags for the 'rxsubchans' field */
#define V4L2_TUNER_SUB_MONO		0x0001
#define V4L2_TUNER_SUB_STEREO		0x0002
#define V4L2_TUNER_SUB_LANG2		0x0004
#define V4L2_TUNER_SUB_SAP		0x0004
#define V4L2_TUNER_SUB_LANG1		0x0008
#define V4L2_TUNER_SUB_RDS		0x0010

/*  Values for the 'audmode' field */
#define V4L2_TUNER_MODE_MONO		0x0000
#define V4L2_TUNER_MODE_STEREO		0x0001
#define V4L2_TUNER_MODE_LANG2		0x0002
#define V4L2_TUNER_MODE_SAP		0x0002
#define V4L2_TUNER_MODE_LANG1		0x0003
#define V4L2_TUNER_MODE_LANG1_LANG2	0x0004

struct v4l2_frequency {
	__u32	tuner;
	__u32	type;	/* enum v4l2_tuner_type */
	__u32	frequency;
	__u32	reserved[8];
};

#define V4L2_BAND_MODULATION_VSB	(1 << 1)
#define V4L2_BAND_MODULATION_FM		(1 << 2)
#define V4L2_BAND_MODULATION_AM		(1 << 3)

struct v4l2_frequency_band {
	__u32	tuner;
	__u32	type;	/* enum v4l2_tuner_type */
	__u32	index;
	__u32	capability;
	__u32	rangelow;
	__u32	rangehigh;
	__u32	modulation;
	__u32	reserved[9];
};

struct v4l2_hw_freq_seek {
	__u32	tuner;
	__u32	type;	/* enum v4l2_tuner_type */
	__u32	seek_upward;
	__u32	wrap_around;
	__u32	spacing;
	__u32	rangelow;
	__u32	rangehigh;
	__u32	reserved[5];
};

/*
 *	R D S
 */

struct v4l2_rds_data {
	__u8	lsb;
	__u8	msb;
	__u8	block;
} __attribute__ ((packed));

#define V4L2_RDS_BLOCK_MSK	 0x7
#define V4L2_RDS_BLOCK_A	 0
#define V4L2_RDS_BLOCK_B	 1
#define V4L2_RDS_BLOCK_C	 2
#define V4L2_RDS_BLOCK_D	 3
#define V4L2_RDS_BLOCK_C_ALT	 4
#define V4L2_RDS_BLOCK_INVALID	 7

#define V4L2_RDS_BLOCK_CORRECTED 0x40
#define V4L2_RDS_BLOCK_ERROR	 0x80

/*
 *	A U D I O
 */
struct v4l2_audio {
	__u32	index;
	__u8	name[32];
	__u32	capability;
	__u32	mode;
	__u32	reserved[2];
};

/*  Flags for the 'capability' field */
#define V4L2_AUDCAP_STEREO		0x00001
#define V4L2_AUDCAP_AVL			0x00002

/*  Flags for the 'mode' field */
#define V4L2_AUDMODE_AVL		0x00001

struct v4l2_audioout {
	__u32	index;
	__u8	name[32];
	__u32	capability;
	__u32	mode;
	__u32	reserved[2];
};

/*
 *	M P E G   S E R V I C E S
 */
#if 1
#define V4L2_ENC_IDX_FRAME_I    (0)
#define V4L2_ENC_IDX_FRAME_P    (1)
#define V4L2_ENC_IDX_FRAME_B    (2)
#define V4L2_ENC_IDX_FRAME_MASK (0xf)

struct v4l2_enc_idx_entry {
	__u64 offset;
	__u64 pts;
	__u32 length;
	__u32 flags;
	__u32 reserved[2];
};

#define V4L2_ENC_IDX_ENTRIES (64)
struct v4l2_enc_idx {
	__u32 entries;
	__u32 entries_cap;
	__u32 reserved[4];
	struct v4l2_enc_idx_entry entry[V4L2_ENC_IDX_ENTRIES];
};


#define V4L2_ENC_CMD_START      (0)
#define V4L2_ENC_CMD_STOP       (1)
#define V4L2_ENC_CMD_PAUSE      (2)
#define V4L2_ENC_CMD_RESUME     (3)

/* Flags for V4L2_ENC_CMD_STOP */
#define V4L2_ENC_CMD_STOP_AT_GOP_END    (1 << 0)

struct v4l2_encoder_cmd {
	__u32 cmd;
	__u32 flags;
	union {
		struct {
			__u32 data[8];
		} raw;
	};
};

/* Decoder commands */
#define V4L2_DEC_CMD_START       (0)
#define V4L2_DEC_CMD_STOP        (1)
#define V4L2_DEC_CMD_PAUSE       (2)
#define V4L2_DEC_CMD_RESUME      (3)
#define V4L2_DEC_CMD_FLUSH       (4)

/* Flags for V4L2_DEC_CMD_START */
#define V4L2_DEC_CMD_START_MUTE_AUDIO	(1 << 0)

/* Flags for V4L2_DEC_CMD_PAUSE */
#define V4L2_DEC_CMD_PAUSE_TO_BLACK	(1 << 0)

/* Flags for V4L2_DEC_CMD_STOP */
#define V4L2_DEC_CMD_STOP_TO_BLACK	(1 << 0)
#define V4L2_DEC_CMD_STOP_IMMEDIATELY	(1 << 1)

/* Play format requirements (returned by the driver): */

/* The decoder has no special format requirements */
#define V4L2_DEC_START_FMT_NONE		(0)
/* The decoder requires full GOPs */
#define V4L2_DEC_START_FMT_GOP		(1)

/* The structure must be zeroed before use by the application
   This ensures it can be extended safely in the future. */
struct v4l2_decoder_cmd {
	__u32 cmd;
	__u32 flags;
	union {
		struct {
			__u64 pts;
		} stop;

		struct {
			/* 0 or 1000 specifies normal speed,
			   1 specifies forward single stepping,
			   -1 specifies backward single stepping,
			   >1: playback at speed/1000 of the normal speed,
			   <-1: reverse playback at (-speed/1000) of the normal speed. */
			__s32 speed;
			__u32 format;
		} start;

		struct {
			__u32 data[16];
		} raw;
	};
};
#endif


/*
 *	D A T A   S E R V I C E S   ( V B I )
 *
 *	Data services API by Michael Schimek
 */

/* Raw VBI */
struct v4l2_vbi_format {
	__u32	sampling_rate;		/* in 1 Hz */
	__u32	offset;
	__u32	samples_per_line;
	__u32	sample_format;		/* V4L2_PIX_FMT_* */
	__s32	start[2];
	__u32	count[2];
	__u32	flags;			/* V4L2_VBI_* */
	__u32	reserved[2];		/* must be zero */
};

/*  VBI flags  */
#define V4L2_VBI_UNSYNC		(1 << 0)
#define V4L2_VBI_INTERLACED	(1 << 1)

/* ITU-R start lines for each field */
#define V4L2_VBI_ITU_525_F1_START (1)
#define V4L2_VBI_ITU_525_F2_START (264)
#define V4L2_VBI_ITU_625_F1_START (1)
#define V4L2_VBI_ITU_625_F2_START (314)

/* Sliced VBI
 *
 *    This implements is a proposal V4L2 API to allow SLICED VBI
 * required for some hardware encoders. It should change without
 * notice in the definitive implementation.
 */

struct v4l2_sliced_vbi_format {
	__u16   service_set;
	/* service_lines[0][...] specifies lines 0-23 (1-23 used) of the first field
	   service_lines[1][...] specifies lines 0-23 (1-23 used) of the second field
				 (equals frame lines 313-336 for 625 line video
				  standards, 263-286 for 525 line standards) */
	__u16   service_lines[2][24];
	__u32   io_size;
	__u32   reserved[2];            /* must be zero */
};

/* Teletext World System Teletext
   (WST), defined on ITU-R BT.653-2 */
#define V4L2_SLICED_TELETEXT_B          (0x0001)
/* Video Program System, defined on ETS 300 231*/
#define V4L2_SLICED_VPS                 (0x0400)
/* Closed Caption, defined on EIA-608 */
#define V4L2_SLICED_CAPTION_525         (0x1000)
/* Wide Screen System, defined on ITU-R BT1119.1 */
#define V4L2_SLICED_WSS_625             (0x4000)

#define V4L2_SLICED_VBI_525             (V4L2_SLICED_CAPTION_525)
#define V4L2_SLICED_VBI_625             (V4L2_SLICED_TELETEXT_B | V4L2_SLICED_VPS | V4L2_SLICED_WSS_625)

struct v4l2_sliced_vbi_cap {
	__u16   service_set;
	/* service_lines[0][...] specifies lines 0-23 (1-23 used) of the first field
	   service_lines[1][...] specifies lines 0-23 (1-23 used) of the second field
				 (equals frame lines 313-336 for 625 line video
				  standards, 263-286 for 525 line standards) */
	__u16   service_lines[2][24];
	__u32	type;		/* enum v4l2_buf_type */
	__u32   reserved[3];    /* must be 0 */
};

struct v4l2_sliced_vbi_data {
	__u32   id;
	__u32   field;          /* 0: first field, 1: second field */
	__u32   line;           /* 1-23 */
	__u32   reserved;       /* must be 0 */
	__u8    data[48];
};

/*
 * Sliced VBI data inserted into MPEG Streams
 */

/*
 * V4L2_MPEG_STREAM_VBI_FMT_IVTV:
 *
 * Structure of payload contained in an MPEG 2 Private Stream 1 PES Packet in an
 * MPEG-2 Program Pack that contains V4L2_MPEG_STREAM_VBI_FMT_IVTV Sliced VBI
 * data
 *
 * Note, the MPEG-2 Program Pack and Private Stream 1 PES packet header
 * definitions are not included here.  See the MPEG-2 specifications for details
 * on these headers.
 */

/* Line type IDs */
#define V4L2_MPEG_VBI_IVTV_TELETEXT_B     (1)
#define V4L2_MPEG_VBI_IVTV_CAPTION_525    (4)
#define V4L2_MPEG_VBI_IVTV_WSS_625        (5)
#define V4L2_MPEG_VBI_IVTV_VPS            (7)

struct v4l2_mpeg_vbi_itv0_line {
	__u8 id;	/* One of V4L2_MPEG_VBI_IVTV_* above */
	__u8 data[42];	/* Sliced VBI data for the line */
} __attribute__ ((packed));

struct v4l2_mpeg_vbi_itv0 {
	__le32 linemask[2]; /* Bitmasks of VBI service lines present */
	struct v4l2_mpeg_vbi_itv0_line line[35];
} __attribute__ ((packed));

struct v4l2_mpeg_vbi_ITV0 {
	struct v4l2_mpeg_vbi_itv0_line line[36];
} __attribute__ ((packed));

#define V4L2_MPEG_VBI_IVTV_MAGIC0	"itv0"
#define V4L2_MPEG_VBI_IVTV_MAGIC1	"ITV0"

struct v4l2_mpeg_vbi_fmt_ivtv {
	__u8 magic[4];
	union {
		struct v4l2_mpeg_vbi_itv0 itv0;
		struct v4l2_mpeg_vbi_ITV0 ITV0;
	};
} __attribute__ ((packed));

/*
 *	A G G R E G A T E   S T R U C T U R E S
 */

/**
 * struct v4l2_plane_pix_format - additional, per-plane format definition
 * @sizeimage:		maximum size in bytes required for data, for which
 *			this plane will be used
 * @bytesperline:	distance in bytes between the leftmost pixels in two
 *			adjacent lines
 * @reserved:		drivers and applications must zero this array
 */
struct v4l2_plane_pix_format {
	__u32		sizeimage;
	__u32		bytesperline;
	__u16		reserved[6];
} __attribute__ ((packed));

/**
 * struct v4l2_pix_format_mplane - multiplanar format definition
 * @width:		image width in pixels
 * @height:		image height in pixels
 * @pixelformat:	little endian four character code (fourcc)
 * @field:		enum v4l2_field; field order (for interlaced video)
 * @colorspace:		enum v4l2_colorspace; supplemental to pixelformat
 * @plane_fmt:		per-plane information
 * @num_planes:		number of planes for this format
 * @flags:		format flags (V4L2_PIX_FMT_FLAG_*)
 * @ycbcr_enc:		enum v4l2_ycbcr_encoding, Y'CbCr encoding
 * @hsv_enc:		enum v4l2_hsv_encoding, HSV encoding
 * @quantization:	enum v4l2_quantization, colorspace quantization
 * @xfer_func:		enum v4l2_xfer_func, colorspace transfer function
 * @reserved:		drivers and applications must zero this array
 */
struct v4l2_pix_format_mplane {
	__u32				width;
	__u32				height;
	__u32				pixelformat;
	__u32				field;
	__u32				colorspace;

	struct v4l2_plane_pix_format	plane_fmt[VIDEO_MAX_PLANES];
	__u8				num_planes;
	__u8				flags;
	 union {
		__u8				ycbcr_enc;
		__u8				hsv_enc;
	};
	__u8				quantization;
	__u8				xfer_func;
	__u8				reserved[7];
} __attribute__ ((packed));

/**
 * struct v4l2_sdr_format - SDR format definition
 * @pixelformat:	little endian four character code (fourcc)
 * @buffersize:		maximum size in bytes required for data
 * @reserved:		drivers and applications must zero this array
 */
struct v4l2_sdr_format {
	__u32				pixelformat;
	__u32				buffersize;
	__u8				reserved[24];
} __attribute__ ((packed));

/**
 * struct v4l2_meta_format - metadata format definition
 * @dataformat:		little endian four character code (fourcc)
 * @buffersize:		maximum size in bytes required for data
 * @width:		number of data units of data per line (valid for line
 *			based formats only, see format documentation)
 * @height:		number of lines of data per buffer (valid for line based
 *			formats only)
 * @bytesperline:	offset between the beginnings of two adjacent lines in
 *			bytes (valid for line based formats only)
 */
struct v4l2_meta_format {
	__u32				dataformat;
	__u32				buffersize;
	__u32				width;
	__u32				height;
	__u32				bytesperline;
} __attribute__ ((packed));

/**
 * struct v4l2_format - stream data format
 * @type:		enum v4l2_buf_type; type of the data stream
 * @fmt.pix:		definition of an image format
 * @fmt.pix_mp:		definition of a multiplanar image format
 * @fmt.win:		definition of an overlaid image
 * @fmt.vbi:		raw VBI capture or output parameters
 * @fmt.sliced:		sliced VBI capture or output parameters
 * @fmt.raw_data:	placeholder for future extensions and custom formats
 * @fmt:		union of @pix, @pix_mp, @win, @vbi, @sliced, @sdr,
 *			@meta and @raw_data
 */
struct v4l2_format {
	__u32	 type;
	union {
		struct v4l2_pix_format		pix;     /* V4L2_BUF_TYPE_VIDEO_CAPTURE */
		struct v4l2_pix_format_mplane	pix_mp;  /* V4L2_BUF_TYPE_VIDEO_CAPTURE_MPLANE */
		struct v4l2_window		win;     /* V4L2_BUF_TYPE_VIDEO_OVERLAY */
		struct v4l2_vbi_format		vbi;     /* V4L2_BUF_TYPE_VBI_CAPTURE */
		struct v4l2_sliced_vbi_format	sliced;  /* V4L2_BUF_TYPE_SLICED_VBI_CAPTURE */
		struct v4l2_sdr_format		sdr;     /* V4L2_BUF_TYPE_SDR_CAPTURE */
		struct v4l2_meta_format		meta;    /* V4L2_BUF_TYPE_META_CAPTURE */
		__u8	raw_data[200];                   /* user-defined */
	} fmt;
};

/*	Stream type-dependent parameters
 */
struct v4l2_streamparm {
	__u32	 type;			/* enum v4l2_buf_type */
	union {
		struct v4l2_captureparm	capture;
		struct v4l2_outputparm	output;
		__u8	raw_data[200];  /* user-defined */
	} parm;
};

/*
 *	E V E N T S
 */

#define V4L2_EVENT_ALL				0
#define V4L2_EVENT_VSYNC			1
#define V4L2_EVENT_EOS				2
#define V4L2_EVENT_CTRL				3
#define V4L2_EVENT_FRAME_SYNC			4
#define V4L2_EVENT_SOURCE_CHANGE		5
#define V4L2_EVENT_MOTION_DET			6
#define V4L2_EVENT_PRIVATE_START		0x08000000

/* Payload for V4L2_EVENT_VSYNC */
struct v4l2_event_vsync {
	/* Can be V4L2_FIELD_ANY, _NONE, _TOP or _BOTTOM */
	__u8 field;
} __attribute__ ((packed));

/* Payload for V4L2_EVENT_CTRL */
#define V4L2_EVENT_CTRL_CH_VALUE		(1 << 0)
#define V4L2_EVENT_CTRL_CH_FLAGS		(1 << 1)
#define V4L2_EVENT_CTRL_CH_RANGE		(1 << 2)
#define V4L2_EVENT_CTRL_CH_DIMENSIONS		(1 << 3)

struct v4l2_event_ctrl {
	__u32 changes;
	__u32 type;
	union {
		__s32 value;
		__s64 value64;
	};
	__u32 flags;
	__s32 minimum;
	__s32 maximum;
	__s32 step;
	__s32 default_value;
};

struct v4l2_event_frame_sync {
	__u32 frame_sequence;
};

#define V4L2_EVENT_SRC_CH_RESOLUTION		(1 << 0)

struct v4l2_event_src_change {
	__u32 changes;
};

#define V4L2_EVENT_MD_FL_HAVE_FRAME_SEQ	(1 << 0)

/**
 * struct v4l2_event_motion_det - motion detection event
 * @flags:             if V4L2_EVENT_MD_FL_HAVE_FRAME_SEQ is set, then the
 *                     frame_sequence field is valid.
 * @frame_sequence:    the frame sequence number associated with this event.
 * @region_mask:       which regions detected motion.
 */
struct v4l2_event_motion_det {
	__u32 flags;
	__u32 frame_sequence;
	__u32 region_mask;
};

struct v4l2_event {
	__u32				type;
	union {
		struct v4l2_event_vsync		vsync;
		struct v4l2_event_ctrl		ctrl;
		struct v4l2_event_frame_sync	frame_sync;
		struct v4l2_event_src_change	src_change;
		struct v4l2_event_motion_det	motion_det;
		__u8				data[64];
	} u;
	__u32				pending;
	__u32				sequence;
	struct timespec			timestamp;
	__u32				id;
	__u32				reserved[8];
};

#define V4L2_EVENT_SUB_FL_SEND_INITIAL		(1 << 0)
#define V4L2_EVENT_SUB_FL_ALLOW_FEEDBACK	(1 << 1)

struct v4l2_event_subscription {
	__u32				type;
	__u32				id;
	__u32				flags;
	__u32				reserved[5];
};

/*
 *	A D V A N C E D   D E B U G G I N G
 *
 *	NOTE: EXPERIMENTAL API, NEVER RELY ON THIS IN APPLICATIONS!
 *	FOR DEBUGGING, TESTING AND INTERNAL USE ONLY!
 */

/* VIDIOC_DBG_G_REGISTER and VIDIOC_DBG_S_REGISTER */

#define V4L2_CHIP_MATCH_BRIDGE      0  /* Match against chip ID on the bridge (0 for the bridge) */
#define V4L2_CHIP_MATCH_SUBDEV      4  /* Match against subdev index */

/* The following four defines are no longer in use */
#define V4L2_CHIP_MATCH_HOST V4L2_CHIP_MATCH_BRIDGE
#define V4L2_CHIP_MATCH_I2C_DRIVER  1  /* Match against I2C driver name */
#define V4L2_CHIP_MATCH_I2C_ADDR    2  /* Match against I2C 7-bit address */
#define V4L2_CHIP_MATCH_AC97        3  /* Match against ancillary AC97 chip */

struct v4l2_dbg_match {
	__u32 type; /* Match type */
	union {     /* Match this chip, meaning determined by type */
		__u32 addr;
		char name[32];
	};
} __attribute__ ((packed));

struct v4l2_dbg_register {
	struct v4l2_dbg_match match;
	__u32 size;	/* register size in bytes */
	__u64 reg;
	__u64 val;
} __attribute__ ((packed));

#define V4L2_CHIP_FL_READABLE (1 << 0)
#define V4L2_CHIP_FL_WRITABLE (1 << 1)

/* VIDIOC_DBG_G_CHIP_INFO */
struct v4l2_dbg_chip_info {
	struct v4l2_dbg_match match;
	char name[32];
	__u32 flags;
	__u32 reserved[32];
} __attribute__ ((packed));

/**
 * struct v4l2_create_buffers - VIDIOC_CREATE_BUFS argument
 * @index:	on return, index of the first created buffer
 * @count:	entry: number of requested buffers,
 *		return: number of created buffers
 * @memory:	enum v4l2_memory; buffer memory type
 * @format:	frame format, for which buffers are requested
 * @capabilities: capabilities of this buffer type.
 * @flags:	additional buffer management attributes (ignored unless the
 *		queue has V4L2_BUF_CAP_SUPPORTS_MMAP_CACHE_HINTS capability
 *		and configured for MMAP streaming I/O).
 * @max_num_buffers: if V4L2_BUF_CAP_SUPPORTS_MAX_NUM_BUFFERS capability flag is set
 *		this field indicate the maximum possible number of buffers
 *		for this queue.
 * @reserved:	future extensions
 */
struct v4l2_create_buffers {
	__u32			index;
	__u32			count;
	__u32			memory;
	struct v4l2_format	format;
	__u32			capabilities;
	__u32			flags;
	__u32			max_num_buffers;
	__u32			reserved[5];
};

/**
 * struct v4l2_remove_buffers - VIDIOC_REMOVE_BUFS argument
 * @index:	the first buffer to be removed
 * @count:	number of buffers to removed
 * @type:	enum v4l2_buf_type
 * @reserved:	future extensions
 */
struct v4l2_remove_buffers {
	__u32			index;
	__u32			count;
	__u32			type;
	__u32			reserved[13];
};

/*
 *	I O C T L   C O D E S   F O R   V I D E O   D E V I C E S
 *
 */
#define VIDIOC_QUERYCAP		 _IOR('V',  0, struct v4l2_capability)
#define VIDIOC_ENUM_FMT         _IOWR('V',  2, struct v4l2_fmtdesc)
#define VIDIOC_G_FMT		_IOWR('V',  4, struct v4l2_format)
#define VIDIOC_S_FMT		_IOWR('V',  5, struct v4l2_format)
#define VIDIOC_REQBUFS		_IOWR('V',  8, struct v4l2_requestbuffers)
#define VIDIOC_QUERYBUF		_IOWR('V',  9, struct v4l2_buffer)
#define VIDIOC_G_FBUF		 _IOR('V', 10, struct v4l2_framebuffer)
#define VIDIOC_S_FBUF		 _IOW('V', 11, struct v4l2_framebuffer)
#define VIDIOC_OVERLAY		 _IOW('V', 14, int)
#define VIDIOC_QBUF		_IOWR('V', 15, struct v4l2_buffer)
#define VIDIOC_EXPBUF		_IOWR('V', 16, struct v4l2_exportbuffer)
#define VIDIOC_DQBUF		_IOWR('V', 17, struct v4l2_buffer)
#define VIDIOC_STREAMON		 _IOW('V', 18, int)
#define VIDIOC_STREAMOFF	 _IOW('V', 19, int)
#define VIDIOC_G_PARM		_IOWR('V', 21, struct v4l2_streamparm)
#define VIDIOC_S_PARM		_IOWR('V', 22, struct v4l2_streamparm)
#define VIDIOC_G_STD		 _IOR('V', 23, v4l2_std_id)
#define VIDIOC_S_STD		 _IOW('V', 24, v4l2_std_id)
#define VIDIOC_ENUMSTD		_IOWR('V', 25, struct v4l2_standard)
#define VIDIOC_ENUMINPUT	_IOWR('V', 26, struct v4l2_input)
#define VIDIOC_G_CTRL		_IOWR('V', 27, struct v4l2_control)
#define VIDIOC_S_CTRL		_IOWR('V', 28, struct v4l2_control)
#define VIDIOC_G_TUNER		_IOWR('V', 29, struct v4l2_tuner)
#define VIDIOC_S_TUNER		 _IOW('V', 30, struct v4l2_tuner)
#define VIDIOC_G_AUDIO		 _IOR('V', 33, struct v4l2_audio)
#define VIDIOC_S_AUDIO		 _IOW('V', 34, struct v4l2_audio)
#define VIDIOC_QUERYCTRL	_IOWR('V', 36, struct v4l2_queryctrl)
#define VIDIOC_QUERYMENU	_IOWR('V', 37, struct v4l2_querymenu)
#define VIDIOC_G_INPUT		 _IOR('V', 38, int)
#define VIDIOC_S_INPUT		_IOWR('V', 39, int)
#define VIDIOC_G_EDID		_IOWR('V', 40, struct v4l2_edid)
#define VIDIOC_S_EDID		_IOWR('V', 41, struct v4l2_edid)
#define VIDIOC_G_OUTPUT		 _IOR('V', 46, int)
#define VIDIOC_S_OUTPUT		_IOWR('V', 47, int)
#define VIDIOC_ENUMOUTPUT	_IOWR('V', 48, struct v4l2_output)
#define VIDIOC_G_AUDOUT		 _IOR('V', 49, struct v4l2_audioout)
#define VIDIOC_S_AUDOUT		 _IOW('V', 50, struct v4l2_audioout)
#define VIDIOC_G_MODULATOR	_IOWR('V', 54, struct v4l2_modulator)
#define VIDIOC_S_MODULATOR	 _IOW('V', 55, struct v4l2_modulator)
#define VIDIOC_G_FREQUENCY	_IOWR('V', 56, struct v4l2_frequency)
#define VIDIOC_S_FREQUENCY	 _IOW('V', 57, struct v4l2_frequency)
#define VIDIOC_CROPCAP		_IOWR('V', 58, struct v4l2_cropcap)
#define VIDIOC_G_CROP		_IOWR('V', 59, struct v4l2_crop)
#define VIDIOC_S_CROP		 _IOW('V', 60, struct v4l2_crop)
#define VIDIOC_G_JPEGCOMP	 _IOR('V', 61, struct v4l2_jpegcompression)
#define VIDIOC_S_JPEGCOMP	 _IOW('V', 62, struct v4l2_jpegcompression)
#define VIDIOC_QUERYSTD		 _IOR('V', 63, v4l2_std_id)
#define VIDIOC_TRY_FMT		_IOWR('V', 64, struct v4l2_format)
#define VIDIOC_ENUMAUDIO	_IOWR('V', 65, struct v4l2_audio)
#define VIDIOC_ENUMAUDOUT	_IOWR('V', 66, struct v4l2_audioout)
#define VIDIOC_G_PRIORITY	 _IOR('V', 67, __u32) /* enum v4l2_priority */
#define VIDIOC_S_PRIORITY	 _IOW('V', 68, __u32) /* enum v4l2_priority */
#define VIDIOC_G_SLICED_VBI_CAP _IOWR('V', 69, struct v4l2_sliced_vbi_cap)
#define VIDIOC_LOG_STATUS         _IO('V', 70)
#define VIDIOC_G_EXT_CTRLS	_IOWR('V', 71, struct v4l2_ext_controls)
#define VIDIOC_S_EXT_CTRLS	_IOWR('V', 72, struct v4l2_ext_controls)
#define VIDIOC_TRY_EXT_CTRLS	_IOWR('V', 73, struct v4l2_ext_controls)
#define VIDIOC_ENUM_FRAMESIZES	_IOWR('V', 74, struct v4l2_frmsizeenum)
#define VIDIOC_ENUM_FRAMEINTERVALS _IOWR('V', 75, struct v4l2_frmivalenum)
#define VIDIOC_G_ENC_INDEX       _IOR('V', 76, struct v4l2_enc_idx)
#define VIDIOC_ENCODER_CMD      _IOWR('V', 77, struct v4l2_encoder_cmd)
#define VIDIOC_TRY_ENCODER_CMD  _IOWR('V', 78, struct v4l2_encoder_cmd)

/*
 * Experimental, meant for debugging, testing and internal use.
 * Only implemented if CONFIG_VIDEO_ADV_DEBUG is defined.
 * You must be root to use these ioctls. Never use these in applications!
 */
#define	VIDIOC_DBG_S_REGISTER	 _IOW('V', 79, struct v4l2_dbg_register)
#define	VIDIOC_DBG_G_REGISTER	_IOWR('V', 80, struct v4l2_dbg_register)

#define VIDIOC_S_HW_FREQ_SEEK	 _IOW('V', 82, struct v4l2_hw_freq_seek)
#define	VIDIOC_S_DV_TIMINGS	_IOWR('V', 87, struct v4l2_dv_timings)
#define	VIDIOC_G_DV_TIMINGS	_IOWR('V', 88, struct v4l2_dv_timings)
#define	VIDIOC_DQEVENT		 _IOR('V', 89, struct v4l2_event)
#define	VIDIOC_SUBSCRIBE_EVENT	 _IOW('V', 90, struct v4l2_event_subscription)
#define	VIDIOC_UNSUBSCRIBE_EVENT _IOW('V', 91, struct v4l2_event_subscription)
#define VIDIOC_CREATE_BUFS	_IOWR('V', 92, struct v4l2_create_buffers)
#define VIDIOC_PREPARE_BUF	_IOWR('V', 93, struct v4l2_buffer)
#define VIDIOC_G_SELECTION	_IOWR('V', 94, struct v4l2_selection)
#define VIDIOC_S_SELECTION	_IOWR('V', 95, struct v4l2_selection)
#define VIDIOC_DECODER_CMD	_IOWR('V', 96, struct v4l2_decoder_cmd)
#define VIDIOC_TRY_DECODER_CMD	_IOWR('V', 97, struct v4l2_decoder_cmd)
#define VIDIOC_ENUM_DV_TIMINGS  _IOWR('V', 98, struct v4l2_enum_dv_timings)
#define VIDIOC_QUERY_DV_TIMINGS  _IOR('V', 99, struct v4l2_dv_timings)
#define VIDIOC_DV_TIMINGS_CAP   _IOWR('V', 100, struct v4l2_dv_timings_cap)
#define VIDIOC_ENUM_FREQ_BANDS	_IOWR('V', 101, struct v4l2_frequency_band)

/*
 * Experimental, meant for debugging, testing and internal use.
 * Never use this in applications!
 */
#define VIDIOC_DBG_G_CHIP_INFO  _IOWR('V', 102, struct v4l2_dbg_chip_info)

#define VIDIOC_QUERY_EXT_CTRL	_IOWR('V', 103, struct v4l2_query_ext_ctrl)
#define VIDIOC_REMOVE_BUFS	_IOWR('V', 104, struct v4l2_remove_buffers)


/* Reminder: when adding new ioctls please add support for them to
   drivers/media/v4l2-core/v4l2-compat-ioctl32.c as well! */

#define BASE_VIDIOC_PRIVATE	192		/* 192-255 are private */

/* Deprecated definitions kept for backwards compatibility */
#define V4L2_PIX_FMT_HM12 V4L2_PIX_FMT_NV12_16L16
#define V4L2_PIX_FMT_SUNXI_TILED_NV12 V4L2_PIX_FMT_NV12_32L32
/*
 * This capability was never implemented, anyone using this cap should drop it
 * from their code.
 */
#define V4L2_CAP_ASYNCIO 0x02000000

#endif /* __LINUX_VIDEODEV2_H */<|MERGE_RESOLUTION|>--- conflicted
+++ resolved
@@ -555,11 +555,8 @@
 
 /* RGB formats (6 or 8 bytes per pixel) */
 #define V4L2_PIX_FMT_BGR48_12    v4l2_fourcc('B', '3', '1', '2') /* 48  BGR 12-bit per component */
-<<<<<<< HEAD
-=======
 #define V4L2_PIX_FMT_BGR48       v4l2_fourcc('B', 'G', 'R', '6') /* 48  BGR 16-bit per component */
 #define V4L2_PIX_FMT_RGB48       v4l2_fourcc('R', 'G', 'B', '6') /* 48  RGB 16-bit per component */
->>>>>>> 0256ad97
 #define V4L2_PIX_FMT_ABGR64_12   v4l2_fourcc('B', '4', '1', '2') /* 64  BGRA 12-bit per component */
 
 /* Grey formats */
@@ -1818,11 +1815,8 @@
 		struct v4l2_ctrl_av1_tile_group_entry *p_av1_tile_group_entry;
 		struct v4l2_ctrl_av1_frame *p_av1_frame;
 		struct v4l2_ctrl_av1_film_grain *p_av1_film_grain;
-<<<<<<< HEAD
-=======
 		struct v4l2_ctrl_hdr10_cll_info *p_hdr10_cll_info;
 		struct v4l2_ctrl_hdr10_mastering_display *p_hdr10_mastering_display;
->>>>>>> 0256ad97
 		void *ptr;
 	} __attribute__ ((packed));
 } __attribute__ ((packed));
